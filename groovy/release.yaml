--- conflicted
+++ resolved
@@ -571,20 +571,12 @@
     tags:
       release: release/groovy/{package}/{version}
     url: https://github.com/ros-gbp/moveit_commander-release.git
-<<<<<<< HEAD
-    version: 0.4.0-0
-=======
     version: 0.4.1-0
->>>>>>> f6b2cc99
   moveit_core:
     tags:
       release: release/groovy/{package}/{version}
     url: https://github.com/ros-gbp/moveit_core-release.git
-<<<<<<< HEAD
-    version: 0.4.0-0
-=======
     version: 0.4.1-0
->>>>>>> f6b2cc99
   moveit_metapackages:
     packages:
       moveit_full:
@@ -620,11 +612,7 @@
     tags:
       release: release/groovy/{package}/{version}
     url: https://github.com/ros-gbp/moveit_pr2-release.git
-<<<<<<< HEAD
-    version: 0.4.0-0
-=======
     version: 0.4.1-0
->>>>>>> f6b2cc99
   moveit_resources:
     tags:
       release: release/groovy/{package}/{version}
@@ -656,20 +644,12 @@
     tags:
       release: release/groovy/{package}/{version}
     url: https://github.com/ros-gbp/moveit_ros-release.git
-<<<<<<< HEAD
-    version: 0.4.0-1
-=======
     version: 0.4.1-0
->>>>>>> f6b2cc99
   moveit_setup_assistant:
     tags:
       release: release/groovy/{package}/{version}
     url: https://github.com/ros-gbp/moveit_setup_assistant-release.git
-<<<<<<< HEAD
-    version: 0.3.9-0
-=======
     version: 0.4.0-0
->>>>>>> f6b2cc99
   multi_level_map:
     packages:
       multi_level_map:
@@ -692,11 +672,7 @@
     tags:
       release: release/groovy/{package}/{version}
     url: https://github.com/fkie-release/multimaster_fkie-release.git
-<<<<<<< HEAD
-    version: 0.2.2-2
-=======
     version: 0.3.2-0
->>>>>>> f6b2cc99
   nodelet_core:
     packages:
       nodelet:
@@ -805,11 +781,7 @@
     tags:
       release: release/groovy/{package}/{version}
     url: https://github.com/ros-gbp/opencv2_doc-release.git
-<<<<<<< HEAD
-    version: 2.4.5-5
-=======
     version: 2.4.5-6
->>>>>>> f6b2cc99
   opencv_candidate:
     tags:
       release: release/{package}/{upstream_version}
