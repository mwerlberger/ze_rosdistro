%YAML 1.1
# ROS distribution file
# see REP 143: http://ros.org/reps/rep-0143.html
---
release_platforms:
  ubuntu:
  - trusty
repositories:
<<<<<<< HEAD
  catkin_simple:
=======
  ackermann_msgs:
    doc:
      type: git
      url: https://github.com/ros-drivers/ackermann_msgs.git
      version: master
    release:
      tags:
        release: release/jade/{package}/{version}
      url: https://github.com/ros-drivers-gbp/ackermann_msgs-release.git
      version: 1.0.1-0
    source:
      type: git
      url: https://github.com/ros-drivers/ackermann_msgs.git
      version: master
    status: maintained
  actionlib:
    doc:
      type: git
      url: https://github.com/ros/actionlib.git
      version: indigo-devel
    release:
      tags:
        release: release/jade/{package}/{version}
      url: https://github.com/ros-gbp/actionlib-release.git
      version: 1.11.6-0
    source:
      test_pull_requests: true
      type: git
      url: https://github.com/ros/actionlib.git
      version: indigo-devel
    status: maintained
  angles:
    doc:
      type: git
      url: https://github.com/ros/angles.git
      version: master
    release:
      tags:
        release: release/jade/{package}/{version}
      url: https://github.com/ros-gbp/geometry_angles_utils-release.git
      version: 1.9.10-0
    source:
      type: git
      url: https://github.com/ros/angles.git
      version: master
    status: maintained
  ar_track_alvar:
    doc:
      type: git
      url: https://github.com/sniekum/ar_track_alvar.git
      version: indigo-devel
    release:
      tags:
        release: release/jade/{package}/{version}
      url: https://github.com/ros-gbp/ar_track_alvar-release.git
      version: 0.5.3-0
    source:
      type: git
      url: https://github.com/sniekum/ar_track_alvar.git
      version: indigo-devel
    status: maintained
  ar_track_alvar_msgs:
    doc:
      type: git
      url: https://github.com/sniekum/ar_track_alvar_msgs.git
      version: indigo-devel
    release:
      tags:
        release: release/jade/{package}/{version}
      url: https://github.com/ros-gbp/ar_track_alvar_msgs-release.git
      version: 0.5.1-0
    source:
      type: git
      url: https://github.com/sniekum/ar_track_alvar_msgs.git
      version: indigo-devel
    status: maintained
  arbotix_ros:
    doc:
      type: git
      url: https://github.com/vanadiumlabs/arbotix_ros.git
      version: indigo-devel
    release:
      packages:
      - arbotix
      - arbotix_controllers
      - arbotix_firmware
      - arbotix_msgs
      - arbotix_python
      - arbotix_sensors
      tags:
        release: release/jade/{package}/{version}
      url: https://github.com/vanadiumlabs/arbotix_ros-release.git
      version: 0.10.0-0
    source:
      type: git
      url: https://github.com/vanadiumlabs/arbotix_ros.git
      version: indigo-devel
    status: maintained
  ardrone_autonomy:
    doc:
      type: git
      url: https://github.com/AutonomyLab/ardrone_autonomy.git
      version: indigo-devel
    release:
      tags:
        release: release/jade/{package}/{version}
      url: https://github.com/AutonomyLab/ardrone_autonomy-release.git
      version: 1.4.1-0
    source:
      type: git
      url: https://github.com/AutonomyLab/ardrone_autonomy.git
      version: indigo-devel
    status: developed
  aruco_mapping:
    doc:
      type: git
      url: https://github.com/SmartRoboticSystems/aruco_mapping.git
      version: master
    release:
      tags:
        release: release/jade/{package}/{version}
      url: https://github.com/SmartRoboticSystems/aruco_mapping-release.git
      version: 1.0.4-0
    source:
      type: git
      url: https://github.com/SmartRoboticSystems/aruco_mapping.git
      version: master
    status: maintained
  aruco_ros:
    doc:
      type: git
      url: https://github.com/pal-robotics/aruco_ros.git
      version: indigo-devel
    release:
      packages:
      - aruco
      - aruco_msgs
      - aruco_ros
      tags:
        release: release/jade/{package}/{version}
      url: https://github.com/bmagyar/aruco_ros-release.git
      version: 0.1.0-0
    source:
      type: git
      url: https://github.com/pal-robotics/aruco_ros.git
      version: indigo-devel
    status: developed
  async_web_server_cpp:
    doc:
      type: git
      url: https://github.com/GT-RAIL/async_web_server_cpp.git
      version: master
    release:
      tags:
        release: release/jade/{package}/{version}
      url: https://github.com/gt-rail-release/async_web_server_cpp-release.git
      version: 0.0.3-0
    source:
      type: git
      url: https://github.com/GT-RAIL/async_web_server_cpp.git
      version: develop
    status: maintained
  audio_common:
    doc:
      type: git
      url: https://github.com/ros-drivers/audio_common.git
      version: hydro-devel
    release:
      packages:
      - audio_capture
      - audio_common
      - audio_common_msgs
      - audio_play
      - sound_play
      tags:
        release: release/jade/{package}/{version}
      url: https://github.com/ros-gbp/audio_common-release.git
      version: 0.2.12-0
    source:
      type: git
      url: https://github.com/ros-drivers/audio_common.git
      version: hydro-devel
    status: maintained
  auv_msgs:
    doc:
      type: git
      url: https://github.com/oceansystemslab/auv_msgs.git
      version: master
    release:
      tags:
        release: release/jade/{package}/{version}
      url: https://github.com/oceansystemslab/auv_msgs-release.git
      version: 0.0.1-0
    source:
      type: git
      url: https://github.com/oceansystemslab/auv_msgs.git
      version: master
    status: developed
  axcli:
    release:
      tags:
        release: release/jade/{package}/{version}
      url: https://github.com/po1/axcli-release.git
      version: 0.1.0-0
    status: maintained
  battery_monitor_rmp:
    doc:
      type: git
      url: https://github.com/GT-RAIL/battery_monitor_rmp.git
      version: master
    release:
      tags:
        release: release/jade/{package}/{version}
      url: https://github.com/gt-rail-release/battery_monitor_rmp-release.git
      version: 0.0.2-0
    source:
      type: git
      url: https://github.com/GT-RAIL/battery_monitor_rmp.git
      version: develop
    status: maintained
  bebop_autonomy:
    doc:
      type: git
      url: https://github.com/AutonomyLab/bebop_autonomy.git
      version: indigo-devel
    source:
      type: git
      url: https://github.com/AutonomyLab/bebop_autonomy.git
      version: indigo-devel
    status: developed
  behavior_tree:
    doc:
      type: git
      url: https://github.com/miccol/ROS-Behavior-Tree.git
      version: master
    source:
      type: git
      url: https://github.com/miccol/ROS-Behavior-Tree.git
      version: master
    status: developed
  bfl:
    doc:
      type: git
      url: https://github.com/ros-gbp/bfl-release.git
      version: upstream
    release:
      tags:
        release: release/jade/{package}/{version}
      url: https://github.com/ros-gbp/bfl-release.git
      version: 0.7.0-2
    status: maintained
  bond_core:
    doc:
      type: git
      url: https://github.com/ros/bond_core.git
      version: master
    release:
      packages:
      - bond
      - bond_core
      - bondcpp
      - bondpy
      - smclib
      tags:
        release: release/jade/{package}/{version}
      url: https://github.com/ros-gbp/bond_core-release.git
      version: 1.7.17-0
    source:
      type: git
      url: https://github.com/ros/bond_core.git
      version: master
    status: maintained
  bta_ros:
    doc:
      type: git
      url: https://github.com/voxel-dot-at/bta_ros.git
      version: master
    status: end-of-life
    status_description: Moved to bta_tof_driver
  bta_tof_driver:
    doc:
      type: git
      url: https://github.com/voxel-dot-at/bta_tof_driver.git
      version: master
    status: maintained
  calibration:
    doc:
      type: git
      url: https://github.com/ros-perception/calibration.git
      version: hydro
    release:
      packages:
      - calibration
      - calibration_estimation
      - calibration_launch
      - calibration_msgs
      - calibration_setup_helper
      - image_cb_detector
      - interval_intersection
      - joint_states_settler
      - laser_cb_detector
      - monocam_settler
      - settlerlib
      tags:
        release: release/jade/{package}/{version}
      url: https://github.com/ros-gbp/calibration-release.git
      version: 0.10.14-0
    source:
      type: git
      url: https://github.com/ros-perception/calibration.git
      version: hydro
    status: maintained
  camera_info_manager_py:
    doc:
      type: git
      url: https://github.com/ros-perception/camera_info_manager_py.git
      version: master
    release:
      tags:
        release: release/jade/{package}/{version}
      url: https://github.com/ros-gbp/camera_info_manager_py-release.git
      version: 0.2.3-0
    source:
      type: git
      url: https://github.com/ros-perception/camera_info_manager_py.git
      version: master
    status: maintained
  carl_estop:
    doc:
      type: git
      url: https://github.com/GT-RAIL/carl_estop.git
      version: master
    release:
      tags:
        release: release/jade/{package}/{version}
      url: https://github.com/gt-rail-release/carl_estop-release.git
      version: 0.0.2-0
    source:
      type: git
      url: https://github.com/GT-RAIL/carl_estop.git
      version: develop
    status: maintained
  cartesian_msgs:
    doc:
      type: git
      url: https://github.com/davetcoleman/cartesian_msgs.git
      version: jade-devel
    release:
      tags:
        release: release/jade/{package}/{version}
      url: https://github.com/davetcoleman/cartesian_msgs-release.git
      version: 0.0.3-0
    source:
      type: git
      url: https://github.com/davetcoleman/cartesian_msgs.git
      version: jade-devel
    status: developed
  catkin:
    doc:
      type: git
      url: https://github.com/ros/catkin.git
      version: indigo-devel
    release:
      tags:
        release: release/jade/{package}/{version}
      url: https://github.com/ros-gbp/catkin-release.git
      version: 0.6.18-0
    source:
      test_pull_requests: true
      type: git
      url: https://github.com/ros/catkin.git
      version: indigo-devel
    status: maintained
  catkin_pip:
    doc:
      type: git
      url: https://github.com/asmodehn/catkin_pip.git
      version: jade
    release:
      tags:
        release: release/jade/{package}/{version}
      url: https://github.com/asmodehn/catkin_pip-release.git
      version: 0.1.9-0
    source:
      type: git
      url: https://github.com/asmodehn/catkin_pip.git
      version: jade-devel
    status: developed
  class_loader:
    doc:
      type: git
      url: https://github.com/ros/class_loader.git
      version: indigo-devel
    release:
      tags:
        release: release/jade/{package}/{version}
      url: https://github.com/ros-gbp/class_loader-release.git
      version: 0.3.4-0
    source:
      test_pull_requests: true
      type: git
      url: https://github.com/ros/class_loader.git
      version: indigo-devel
    status: maintained
  cmake_modules:
    doc:
      type: git
      url: https://github.com/ros/cmake_modules.git
      version: 0.4-devel
    release:
      tags:
        release: release/jade/{package}/{version}
      url: https://github.com/ros-gbp/cmake_modules-release.git
      version: 0.4.0-0
    source:
      type: git
      url: https://github.com/ros/cmake_modules.git
      version: 0.4-devel
    status: maintained
  common_msgs:
    doc:
      type: git
      url: https://github.com/ros/common_msgs.git
      version: jade-devel
    release:
      packages:
      - actionlib_msgs
      - common_msgs
      - diagnostic_msgs
      - geometry_msgs
      - nav_msgs
      - sensor_msgs
      - shape_msgs
      - stereo_msgs
      - trajectory_msgs
      - visualization_msgs
      tags:
        release: release/jade/{package}/{version}
      url: https://github.com/ros-gbp/common_msgs-release.git
      version: 1.12.4-0
    source:
      test_pull_requests: true
      type: git
      url: https://github.com/ros/common_msgs.git
      version: jade-devel
    status: maintained
  common_tutorials:
    doc:
      type: git
      url: https://github.com/ros/common_tutorials.git
      version: hydro-devel
    release:
      packages:
      - actionlib_tutorials
      - common_tutorials
      - nodelet_tutorial_math
      - pluginlib_tutorials
      - turtle_actionlib
      tags:
        release: release/jade/{package}/{version}
      url: https://github.com/ros-gbp/common_tutorials-release.git
      version: 0.1.8-0
    source:
      type: git
      url: https://github.com/ros/common_tutorials.git
      version: hydro-devel
    status: maintained
  control_msgs:
    doc:
      type: git
      url: https://github.com/ros-controls/control_msgs.git
      version: indigo-devel
    release:
      tags:
        release: release/jade/{package}/{version}
      url: https://github.com/ros-gbp/control_msgs-release.git
      version: 1.3.1-0
    source:
      type: git
      url: https://github.com/ros-controls/control_msgs.git
      version: indigo-devel
    status: maintained
  control_toolbox:
    doc:
      type: git
      url: https://github.com/ros-controls/control_toolbox.git
      version: indigo-devel
    release:
      tags:
        release: release/jade/{package}/{version}
      url: https://github.com/ros-gbp/control_toolbox-release.git
      version: 1.13.2-0
    source:
      type: git
      url: https://github.com/ros-controls/control_toolbox.git
      version: indigo-devel
    status: maintained
  convex_decomposition:
    doc:
      type: git
      url: https://github.com/ros/convex_decomposition.git
      version: indigo-devel
    release:
      tags:
        release: release/jade/{package}/{version}
      url: https://github.com/ros-gbp/convex_decomposition-release.git
      version: 0.1.10-0
    source:
      type: git
      url: https://github.com/ros/convex_decomposition.git
      version: indigo-devel
    status: maintained
  costmap_converter:
    doc:
      type: git
      url: https://github.com/rst-tu-dortmund/costmap_converter.git
      version: master
    release:
      tags:
        release: release/jade/{package}/{version}
      url: https://github.com/rst-tu-dortmund/costmap_converter-release.git
      version: 0.0.5-0
    source:
      type: git
      url: https://github.com/rst-tu-dortmund/costmap_converter.git
      version: master
    status: developed
  cpp_introspection:
    doc:
      type: git
      url: https://github.com/tu-darmstadt-ros-pkg/cpp_introspection.git
      version: master
  cram_3rdparty:
    doc:
      type: git
      url: https://github.com/cram-code/cram_3rdparty.git
      version: master
    release:
      packages:
      - alexandria
      - babel
      - cffi
      - cl_store
      - cl_utilities
      - cram_3rdparty
      - fiveam
      - gsd
      - gsll
      - lisp_unit
      - split_sequence
      - synchronization_tools
      - trivial_features
      - trivial_garbage
      - trivial_gray_streams
      - yason
      tags:
        release: release/jade/{package}/{version}
      url: https://github.com/ros-gbp/cram_3rdparty-release.git
      version: 0.1.3-0
    source:
      type: git
      url: https://github.com/cram-code/cram_3rdparty.git
      version: master
    status: maintained
  crazyflie:
    doc:
      type: git
      url: https://github.com/whoenig/crazyflie_ros.git
      version: master
    status: maintained
  create_autonomy:
    doc:
      type: git
      url: https://github.com/AutonomyLab/create_autonomy.git
      version: indigo-devel
    source:
      type: git
      url: https://github.com/AutonomyLab/create_autonomy.git
      version: indigo-devel
    status: developed
  csm:
    doc:
      type: git
      url: https://github.com/AndreaCensi/csm.git
      version: master
    release:
      tags:
        release: release/jade/{package}/{version}
      url: https://github.com/tork-a/csm-release.git
      version: 1.0.2-1
    source:
      type: git
      url: https://github.com/AndreaCensi/csm.git
      version: master
    status: maintained
  cv_backports:
    release:
      tags:
        release: release/jade/{package}/{version}
      url: https://github.com/yujinrobot-release/cv_backports-release.git
      version: 0.1.4-0
    status: maintained
  cv_camera:
    doc:
      type: git
      url: https://github.com/OTL/cv_camera.git
      version: master
    release:
      tags:
        release: release/jade/{package}/{version}
      url: https://github.com/OTL/cv_camera-release.git
      version: 0.1.0-0
    source:
      type: git
      url: https://github.com/OTL/cv_camera.git
      version: master
    status: developed
  demo_pioneer:
    doc:
      type: git
      url: https://github.com/lagadic/demo_pioneer.git
      version: master
  depthcloud_encoder:
    doc:
      type: git
      url: https://github.com/RobotWebTools/depthcloud_encoder.git
      version: master
    release:
      tags:
        release: release/jade/{package}/{version}
      url: https://github.com/RobotWebTools-release/depthcloud_encoder-release.git
      version: 0.0.5-0
    source:
      type: git
      url: https://github.com/RobotWebTools/depthcloud_encoder.git
      version: develop
    status: maintained
  depthimage_to_laserscan:
    release:
      tags:
        release: release/jade/{package}/{version}
      url: https://github.com/ros-gbp/depthimage_to_laserscan-release.git
      version: 1.0.7-0
    status: maintained
  diagnostics:
    doc:
      type: git
      url: https://github.com/ros/diagnostics.git
      version: indigo-devel
    release:
      packages:
      - diagnostic_aggregator
      - diagnostic_analysis
      - diagnostic_common_diagnostics
      - diagnostic_updater
      - diagnostics
      - self_test
      - test_diagnostic_aggregator
      tags:
        release: release/jade/{package}/{version}
      url: https://github.com/ros-gbp/diagnostics-release.git
      version: 1.8.10-0
    source:
      type: git
      url: https://github.com/ros/diagnostics.git
      version: indigo-devel
    status: maintained
  diffdrive_gazebo_plugin:
    doc:
      type: git
      url: https://github.com/uos/diffdrive_gazebo_plugin.git
      version: jade
    source:
      type: git
      url: https://github.com/uos/diffdrive_gazebo_plugin.git
      version: jade
  drc_hubo:
    doc:
      type: git
      url: https://github.com/JeongsooLim/drc_hubo.git
      version: indigo-devel
    source:
      type: git
      url: https://github.com/JeongsooLim/drc_hubo.git
      version: indigo-devel
  driver_common:
    release:
      packages:
      - driver_base
      - driver_common
      - timestamp_tools
      tags:
        release: release/jade/{package}/{version}
      url: https://github.com/ros-gbp/driver_common-release.git
      version: 1.6.8-0
    status: end-of-life
    status_description: Will be released only as long as required for PR2 drivers
      (hokuyo_node, wge100_driver)
  dynamic_reconfigure:
    doc:
      type: git
      url: https://github.com/ros/dynamic_reconfigure.git
      version: master
    release:
      tags:
        release: release/jade/{package}/{version}
      url: https://github.com/ros-gbp/dynamic_reconfigure-release.git
      version: 1.5.44-0
    source:
      test_pull_requests: true
      type: git
      url: https://github.com/ros/dynamic_reconfigure.git
      version: master
    status: maintained
  dynamixel_motor:
    doc:
      type: git
      url: https://github.com/arebgun/dynamixel_motor.git
      version: master
    release:
      packages:
      - dynamixel_controllers
      - dynamixel_driver
      - dynamixel_motor
      - dynamixel_msgs
      - dynamixel_tutorials
      tags:
        release: release/jade/{package}/{version}
      url: https://github.com/arebgun/dynamixel_motor-release.git
      version: 0.4.0-0
    source:
      type: git
      url: https://github.com/arebgun/dynamixel_motor.git
      version: master
    status: maintained
  dynpick_driver:
    doc:
      type: git
      url: https://github.com/tork-a/dynpick_driver.git
      version: master
    release:
      tags:
        release: release/jade/{package}/{version}
      url: https://github.com/tork-a/dynpick_driver-release.git
      version: 0.0.11-0
    source:
      type: git
      url: https://github.com/tork-a/dynpick_driver.git
      version: master
    status: maintained
  ecl_core:
    doc:
      type: git
      url: https://github.com/stonier/ecl_core.git
      version: indigo-devel
    release:
      packages:
      - ecl_command_line
      - ecl_concepts
      - ecl_containers
      - ecl_converters
      - ecl_core
      - ecl_core_apps
      - ecl_devices
      - ecl_eigen
      - ecl_exceptions
      - ecl_filesystem
      - ecl_formatters
      - ecl_geometry
      - ecl_ipc
      - ecl_linear_algebra
      - ecl_math
      - ecl_mpl
      - ecl_sigslots
      - ecl_statistics
      - ecl_streams
      - ecl_threads
      - ecl_time
      - ecl_type_traits
      - ecl_utilities
      tags:
        release: release/jade/{package}/{version}
      url: https://github.com/yujinrobot-release/ecl_core-release.git
      version: 0.61.4-0
    source:
      type: git
      url: https://github.com/stonier/ecl_core.git
      version: indigo-devel
    status: developed
  ecl_lite:
    doc:
      type: git
      url: https://github.com/stonier/ecl_lite.git
      version: indigo-devel
    release:
      packages:
      - ecl_config
      - ecl_converters_lite
      - ecl_errors
      - ecl_io
      - ecl_lite
      - ecl_sigslots_lite
      - ecl_time_lite
      tags:
        release: release/jade/{package}/{version}
      url: https://github.com/yujinrobot-release/ecl_lite-release.git
      version: 0.61.1-0
    source:
      type: git
      url: https://github.com/stonier/ecl_lite.git
      version: indigo-devel
    status: developed
  ecl_manipulation:
    doc:
      type: git
      url: https://github.com/stonier/ecl_manipulation.git
      version: indigo-devel
    release:
      packages:
      - ecl
      - ecl_manipulation
      - ecl_manipulators
      tags:
        release: release/jade/{package}/{version}
      url: https://github.com/yujinrobot-release/ecl_manipulation-release.git
      version: 0.60.0-0
    source:
      type: git
      url: https://github.com/stonier/ecl_manipulation.git
      version: indigo-devel
    status: developed
  ecl_navigation:
    doc:
      type: git
      url: https://github.com/stonier/ecl_navigation.git
      version: indigo-devel
    release:
      packages:
      - ecl_mobile_robot
      - ecl_navigation
      tags:
        release: release/jade/{package}/{version}
      url: https://github.com/yujinrobot-release/ecl_navigation-release.git
      version: 0.60.0-0
    source:
      type: git
      url: https://github.com/stonier/ecl_navigation.git
      version: indigo-devel
    status: developed
  ecl_tools:
    doc:
      type: git
      url: https://github.com/stonier/ecl_tools.git
      version: indigo-devel
    release:
      packages:
      - ecl_build
      - ecl_license
      - ecl_tools
      tags:
        release: release/jade/{package}/{version}
      url: https://github.com/yujinrobot-release/ecl_tools-release.git
      version: 0.61.1-0
    source:
      type: git
      url: https://github.com/stonier/ecl_tools.git
      version: indigo-devel
    status: developed
  ecto:
    release:
      tags:
        release: release/jade/{package}/{version}
      url: https://github.com/ros-gbp/ecto-release.git
      version: 0.6.12-0
    source:
      type: git
      url: https://github.com/plasmodic/ecto.git
      version: master
    status: maintained
  ecto_image_pipeline:
    release:
      tags:
        release: release/jade/{package}/{version}
      url: https://github.com/ros-gbp/ecto_image_pipeline-release.git
      version: 0.5.6-0
    source:
      type: git
      url: https://github.com/plasmodic/ecto_image_pipeline.git
      version: master
    status: maintained
  ecto_opencv:
    release:
      tags:
        release: release/jade/{package}/{version}
      url: https://github.com/ros-gbp/ecto_opencv-release.git
      version: 0.6.2-0
    source:
      type: git
      url: https://github.com/plasmodic/ecto_opencv.git
      version: indigo
    status: maintained
  ecto_openni:
    release:
      tags:
        release: release/jade/{package}/{version}
      url: https://github.com/ros-gbp/ecto_openni-release.git
      version: 0.4.0-0
    source:
      type: git
      url: https://github.com/plasmodic/ecto_openni.git
      version: master
    status: maintained
  ecto_pcl:
    release:
      tags:
        release: release/jade/{package}/{version}
      url: https://github.com/ros-gbp/ecto_pcl-release.git
      version: 0.4.3-0
    source:
      type: git
      url: https://github.com/plasmodic/ecto_pcl.git
      version: master
    status: maintained
  ecto_ros:
    release:
      tags:
        release: release/jade/{package}/{version}
      url: https://github.com/ros-gbp/ecto_ros-release.git
      version: 0.4.8-0
    source:
      type: git
      url: https://github.com/plasmodic/ecto_ros.git
      version: master
    status: maintained
  eigen_stl_containers:
    doc:
      type: git
      url: https://github.com/ros/eigen_stl_containers.git
      version: master
    release:
      tags:
        release: release/jade/{package}/{version}
      url: https://github.com/ros-gbp/eigen_stl_containers-release.git
      version: 0.1.4-0
    source:
      type: git
      url: https://github.com/ros/eigen_stl_containers.git
      version: master
    status: maintained
  euslisp:
    doc:
      type: git
      url: https://github.com/tork-a/euslisp-release.git
      version: release/jade/euslisp
    release:
      tags:
        release: release/jade/{package}/{version}
      url: https://github.com/tork-a/euslisp-release.git
      version: 9.19.0-0
    status: developed
  executive_smach:
    doc:
      type: git
      url: https://github.com/ros/executive_smach.git
      version: indigo-devel
    release:
      packages:
      - executive_smach
      - smach
      - smach_msgs
      - smach_ros
      tags:
        release: release/jade/{package}/{version}
      url: https://github.com/ros-gbp/executive_smach-release.git
      version: 2.0.0-0
    source:
      type: git
      url: https://github.com/ros/executive_smach.git
      version: indigo-devel
    status: maintained
  fanuc:
    doc:
      type: git
      url: https://github.com/ros-industrial/fanuc.git
      version: indigo-devel
    status: developed
  fanuc_experimental:
    doc:
      type: git
      url: https://github.com/ros-industrial/fanuc_experimental.git
      version: indigo-devel
    status: developed
  fcl:
    release:
      tags:
        release: release/jade/{package}/{version}
      url: https://github.com/ros-gbp/fcl-release.git
      version: 0.3.2-1
    status: maintained
  filters:
    doc:
      type: git
      url: https://github.com/ros/filters.git
      version: hydro-devel
    release:
      tags:
        release: release/jade/{package}/{version}
      url: https://github.com/ros-gbp/filters-release.git
      version: 1.7.4-3
    source:
      type: git
      url: https://github.com/ros/filters.git
      version: hydro-devel
    status: maintained
  find_object_2d:
    doc:
      type: svn
      url: https://find-object.googlecode.com/svn/trunk/ros-pkg/find_object_2d
      version: HEAD
    release:
      tags:
        release: release/jade/{package}/{version}
      url: https://github.com/introlab/find_object_2d-release.git
      version: 0.5.1-0
    status: maintained
  force_torque_tools:
    doc:
      type: git
      url: https://github.com/kth-ros-pkg/force_torque_tools.git
      version: jade
    release:
      packages:
      - force_torque_sensor_calib
      - force_torque_tools
      - gravity_compensation
      tags:
        release: release/jade/{package}/{version}
      url: https://github.com/tork-a/force_torque_tools-release.git
      version: 1.1.0-0
    source:
      type: git
      url: https://github.com/kth-ros-pkg/force_torque_tools.git
      version: jade
    status: maintained
  freefloating_gazebo:
    source:
      type: git
      url: https://github.com/freefloating-gazebo/freefloating_gazebo.git
      version: jade-devel
    status: maintained
  fzi_icl_can:
    doc:
      type: git
      url: https://github.com/fzi-forschungszentrum-informatik/fzi_icl_can.git
      version: master
    release:
      tags:
        release: release/jade/{package}/{version}
      url: https://github.com/fzi-forschungszentrum-informatik/fzi_icl_can-release.git
      version: 1.0.9-0
    source:
      type: git
      url: https://github.com/fzi-forschungszentrum-informatik/fzi_icl_can.git
      version: master
    status: maintained
  fzi_icl_core:
    doc:
      type: git
      url: https://github.com/fzi-forschungszentrum-informatik/fzi_icl_core.git
      version: master
    release:
      tags:
        release: release/jade/{package}/{version}
      url: https://github.com/fzi-forschungszentrum-informatik/fzi_icl_core-release.git
      version: 1.0.4-0
    source:
      type: git
      url: https://github.com/fzi-forschungszentrum-informatik/fzi_icl_core.git
      version: master
    status: maintained
  gazebo_ros_pkgs:
    doc:
      type: git
      url: https://github.com/ros-simulation/gazebo_ros_pkgs.git
      version: jade-devel
    release:
      packages:
      - gazebo_msgs
      - gazebo_plugins
      - gazebo_ros
      - gazebo_ros_control
      - gazebo_ros_pkgs
      tags:
        release: release/jade/{package}/{version}
      url: https://github.com/ros-gbp/gazebo_ros_pkgs-release.git
      version: 2.5.5-0
    source:
      test_pull_requests: true
      type: git
      url: https://github.com/ros-simulation/gazebo_ros_pkgs.git
      version: jade-devel
    status: maintained
  gencpp:
    doc:
      type: git
      url: https://github.com/ros/gencpp.git
      version: indigo-devel
    release:
      tags:
        release: release/jade/{package}/{version}
      url: https://github.com/ros-gbp/gencpp-release.git
      version: 0.5.5-0
    source:
      type: git
      url: https://github.com/ros/gencpp.git
      version: indigo-devel
    status: maintained
  geneus:
    doc:
      type: git
      url: https://github.com/jsk-ros-pkg/geneus.git
      version: master
    release:
      tags:
        release: release/jade/{package}/{version}
      url: https://github.com/tork-a/geneus-release.git
      version: 2.2.5-0
    source:
      type: git
      url: https://github.com/jsk-ros-pkg/geneus.git
      version: master
    status: developed
  genlisp:
    doc:
      type: git
      url: https://github.com/ros/genlisp.git
      version: groovy-devel
    release:
      tags:
        release: release/jade/{package}/{version}
      url: https://github.com/ros-gbp/genlisp-release.git
      version: 0.4.15-0
    source:
      type: git
      url: https://github.com/ros/genlisp.git
      version: groovy-devel
    status: maintained
  genmsg:
    doc:
      type: git
      url: https://github.com/ros/genmsg.git
      version: indigo-devel
    release:
      tags:
        release: release/jade/{package}/{version}
      url: https://github.com/ros-gbp/genmsg-release.git
      version: 0.5.7-0
    source:
      test_pull_requests: true
      type: git
      url: https://github.com/ros/genmsg.git
      version: indigo-devel
    status: maintained
  genpy:
    doc:
      type: git
      url: https://github.com/ros/genpy.git
      version: indigo-devel
    release:
      tags:
        release: release/jade/{package}/{version}
      url: https://github.com/ros-gbp/genpy-release.git
      version: 0.5.10-0
    source:
      test_pull_requests: true
      type: git
      url: https://github.com/ros/genpy.git
      version: indigo-devel
    status: maintained
  geographic_info:
    doc:
      type: git
      url: https://github.com/ros-geographic-info/geographic_info.git
      version: master
    release:
      packages:
      - geodesy
      - geographic_info
      - geographic_msgs
      tags:
        release: release/jade/{package}/{version}
      url: https://github.com/ros-geographic-info/geographic_info-release.git
      version: 0.4.0-0
    source:
      type: git
      url: https://github.com/ros-geographic-info/geographic_info.git
      version: master
    status: maintained
  geometric_shapes:
    doc:
      type: git
      url: https://github.com/ros-planning/geometric_shapes.git
      version: indigo-devel
    release:
      tags:
        release: release/jade/{package}/{version}
      url: https://github.com/ros-gbp/geometric_shapes-release.git
      version: 0.4.4-0
    source:
      type: git
      url: https://github.com/ros-planning/geometric_shapes.git
      version: indigo-devel
    status: maintained
  geometry:
    doc:
      type: git
      url: https://github.com/ros/geometry.git
      version: indigo-devel
    release:
      packages:
      - eigen_conversions
      - geometry
      - kdl_conversions
      - tf
      - tf_conversions
      tags:
        release: release/jade/{package}/{version}
      url: https://github.com/ros-gbp/geometry-release.git
      version: 1.11.8-0
    source:
      test_pull_requests: true
      type: git
      url: https://github.com/ros/geometry.git
      version: indigo-devel
    status: maintained
  geometry2:
    doc:
      type: git
      url: https://github.com/ros/geometry2.git
      version: indigo-devel
    release:
      packages:
      - geometry_experimental
      - tf2
      - tf2_bullet
      - tf2_eigen
      - tf2_geometry_msgs
      - tf2_kdl
      - tf2_msgs
      - tf2_py
      - tf2_ros
      - tf2_sensor_msgs
      - tf2_tools
      tags:
        release: release/jade/{package}/{version}
      url: https://github.com/ros-gbp/geometry2-release.git
      version: 0.5.13-0
    source:
      test_pull_requests: true
      type: git
      url: https://github.com/ros/geometry2.git
      version: indigo-devel
    status: maintained
  geometry_tutorials:
    doc:
      type: git
      url: https://github.com/ros/geometry_tutorials.git
      version: indigo-devel
    release:
      packages:
      - geometry_tutorials
      - turtle_tf
      - turtle_tf2
      tags:
        release: release/jade/{package}/{version}
      url: https://github.com/ros-gbp/geometry_tutorials-release.git
      version: 0.2.2-0
    source:
      type: git
      url: https://github.com/ros/geometry_tutorials.git
      version: indigo-devel
    status: maintained
  gl_dependency:
    doc:
      type: git
      url: https://github.com/ros-visualization/gl_dependency.git
      version: indigo-devel
    release:
      tags:
        release: release/jade/{package}/{version}
      url: https://github.com/ros-gbp/gl_dependency-release.git
      version: 1.0.0-0
    source:
      type: git
      url: https://github.com/ros-visualization/gl_dependency.git
      version: indigo-devel
    status: maintained
  graft:
    doc:
      type: git
      url: https://github.com/ros-perception/graft.git
      version: hydro-devel
    release:
      tags:
        release: release/jade/{package}/{version}
      url: https://github.com/ros-gbp/graft-release.git
      version: 0.2.3-0
    status: developed
  graph_msgs:
    doc:
      type: git
      url: https://github.com/davetcoleman/graph_msgs.git
      version: jade-devel
    release:
      tags:
        release: release/jade/{package}/{version}
      url: https://github.com/davetcoleman/graph_msgs-release.git
      version: 0.1.0-1
    source:
      type: git
      url: https://github.com/davetcoleman/graph_msgs.git
      version: jade-devel
    status: developed
  grasping_msgs:
    doc:
      type: git
      url: https://github.com/mikeferguson/grasping_msgs.git
      version: master
    release:
      tags:
        release: release/jade/{package}/{version}
      url: https://github.com/mikeferguson/grasping_msgs-gbp.git
      version: 0.3.1-0
    status: maintained
    status_description: ']'
  grid_map:
    doc:
      type: git
      url: https://github.com/ethz-asl/grid_map.git
      version: master
    release:
      packages:
      - grid_map
      - grid_map_core
      - grid_map_cv
      - grid_map_demos
      - grid_map_filters
      - grid_map_loader
      - grid_map_msgs
      - grid_map_ros
      - grid_map_visualization
      tags:
        release: release/jade/{package}/{version}
      url: https://github.com/ethz-asl/grid_map-release.git
      version: 1.3.1-0
    source:
      type: git
      url: https://github.com/ethz-asl/grid_map.git
      version: master
    status: developed
  grizzly:
    doc:
      type: git
      url: https://github.com/g/grizzly.git
      version: indigo-devel
    release:
      packages:
      - grizzly_description
      - grizzly_motion
      - grizzly_msgs
      - grizzly_navigation
      - grizzly_teleop
      tags:
        release: release/jade/{package}/{version}
      url: https://github.com/clearpath-gbp/grizzly-release.git
      version: 0.3.1-0
    source:
      type: git
      url: https://github.com/g/grizzly.git
      version: indigo-devel
    status: maintained
  hakuto:
    release:
      packages:
      - hakuto
      - tetris_description
      - tetris_gazebo
      - tetris_launch
      tags:
        release: release/jade/{package}/{version}
      url: https://github.com/tork-a/hakuto-release.git
      version: 0.1.8-0
    status: developed
  head_pose_estimation:
    doc:
      type: git
      url: https://github.com/OSUrobotics/ros-head-tracking.git
      version: hydro-devel
    release:
      tags:
        release: release/jade/{package}/{version}
      url: https://github.com/OSUrobotics/head_pose_estimation-release.git
      version: 1.0.3-0
    source:
      type: git
      url: https://github.com/OSUrobotics/ros-head-tracking.git
      version: hydro-devel
    status: maintained
  heatmap:
    doc:
      type: git
      url: https://github.com/eybee/heatmap.git
      version: jade-devel
    source:
      type: git
      url: https://github.com/eybee/heatmap.git
      version: jade-devel
    status: maintained
  hector_gazebo:
    doc:
      type: git
      url: https://github.com/tu-darmstadt-ros-pkg/hector_gazebo.git
      version: jade-devel
    release:
      packages:
      - hector_gazebo
      - hector_gazebo_plugins
      - hector_gazebo_thermal_camera
      - hector_gazebo_worlds
      - hector_sensors_gazebo
      tags:
        release: release/jade/{package}/{version}
      url: https://github.com/tu-darmstadt-ros-pkg-gbp/hector_gazebo-release.git
      version: 0.4.1-0
    status: maintained
  hector_localization:
    doc:
      type: git
      url: https://github.com/tu-darmstadt-ros-pkg/hector_localization.git
      version: catkin
    release:
      packages:
      - hector_localization
      - hector_pose_estimation
      - hector_pose_estimation_core
      - message_to_tf
      tags:
        release: release/jade/{package}/{version}
      url: https://github.com/tu-darmstadt-ros-pkg-gbp/hector_localization-release.git
      version: 0.2.1-0
    status: maintained
  hector_models:
    doc:
      type: git
      url: https://github.com/tu-darmstadt-ros-pkg/hector_models.git
      version: jade-devel
    release:
      packages:
      - hector_components_description
      - hector_models
      - hector_sensors_description
      - hector_xacro_tools
      tags:
        release: release/jade/{package}/{version}
      url: https://github.com/tu-darmstadt-ros-pkg-gbp/hector_models-release.git
      version: 0.4.2-0
    status: maintained
  hector_navigation:
    doc:
      type: git
      url: https://github.com/tu-darmstadt-ros-pkg/hector_navigation.git
      version: catkin
  hector_nist_arenas_gazebo:
    doc:
      type: git
      url: https://github.com/tu-darmstadt-ros-pkg/hector_nist_arenas_gazebo.git
      version: catkin
  hector_quadrotor:
    doc:
      type: git
      url: https://github.com/tu-darmstadt-ros-pkg/hector_quadrotor.git
      version: jade-devel
    release:
      packages:
      - hector_quadrotor
      - hector_quadrotor_controller
      - hector_quadrotor_controller_gazebo
      - hector_quadrotor_demo
      - hector_quadrotor_description
      - hector_quadrotor_gazebo
      - hector_quadrotor_gazebo_plugins
      - hector_quadrotor_model
      - hector_quadrotor_pose_estimation
      - hector_quadrotor_teleop
      - hector_uav_msgs
      tags:
        release: release/jade/{package}/{version}
      url: https://github.com/tu-darmstadt-ros-pkg-gbp/hector_quadrotor-release.git
    status: maintained
  hector_quadrotor_apps:
    doc:
      type: git
      url: https://github.com/tu-darmstadt-ros-pkg/hector_quadrotor_apps.git
      version: master
  hector_slam:
    doc:
      type: git
      url: https://github.com/tu-darmstadt-ros-pkg/hector_slam.git
      version: catkin
    release:
      packages:
      - hector_compressed_map_transport
      - hector_geotiff
      - hector_geotiff_plugins
      - hector_imu_attitude_to_tf
      - hector_imu_tools
      - hector_map_server
      - hector_map_tools
      - hector_mapping
      - hector_marker_drawing
      - hector_nav_msgs
      - hector_slam
      - hector_slam_launch
      - hector_trajectory_server
      tags:
        release: release/jade/{package}/{version}
      url: https://github.com/tu-darmstadt-ros-pkg-gbp/hector_slam-release.git
      version: 0.3.5-0
    status: maintained
  hector_vision:
    doc:
      type: git
      url: https://github.com/tu-darmstadt-ros-pkg/hector_vision.git
      version: master
  hector_visualization:
    doc:
      type: git
      url: https://github.com/tu-darmstadt-ros-pkg/hector_visualization.git
      version: master
  hector_worldmodel:
    doc:
      type: git
      url: https://github.com/tu-darmstadt-ros-pkg/hector_worldmodel.git
      version: catkin
    release:
      packages:
      - hector_object_tracker
      - hector_worldmodel
      - hector_worldmodel_geotiff_plugins
      - hector_worldmodel_msgs
      tags:
        release: release/jade/{package}/{version}
      url: https://github.com/tu-darmstadt-ros-pkg-gbp/hector_worldmodel-release.git
      version: 0.3.3-0
    status: maintained
  hokuyo_node:
    release:
      tags:
        release: release/jade/{package}/{version}
      url: https://github.com/ros-gbp/hokuyo_node-release.git
      version: 1.7.8-0
    status: maintained
  household_objects_database_msgs:
    doc:
      type: git
      url: https://github.com/ros-interactive-manipulation/household_objects_database_msgs.git
      version: hydro-devel
    release:
      tags:
        release: release/jade/{package}/{version}
      url: https://github.com/ros-gbp/household_objects_database_msgs-release.git
      version: 0.1.1-0
    status: maintained
  hrpsys:
    release:
      tags:
        release: release/jade/{package}/{version}
      url: https://github.com/tork-a/hrpsys-release.git
      version: 315.9.0-0
    status: developed
  humanoid_msgs:
    doc:
      type: git
      url: https://github.com/ahornung/humanoid_msgs.git
      version: master
    release:
      packages:
      - humanoid_msgs
      - humanoid_nav_msgs
      tags:
        release: release/jade/{package}/{version}
      url: https://github.com/ros-gbp/humanoid_msgs-release.git
      version: 0.3.0-0
    source:
      type: git
      url: https://github.com/ahornung/humanoid_msgs.git
      version: devel
    status: maintained
  iai_common_msgs:
    release:
      packages:
      - data_vis_msgs
      - designator_integration_msgs
      - dna_extraction_msgs
      - grasp_stability_msgs
      - iai_common_msgs
      - iai_content_msgs
      - iai_control_msgs
      - iai_kinematics_msgs
      - iai_robosherlock_actions
      - iai_urdf_msgs
      - iai_wsg_50_msgs
      - json_prolog_msgs
      - mln_robosherlock_msgs
      - person_msgs
      - planning_msgs
      - saphari_msgs
      - scanning_table_msgs
      - sherlock_sim_msgs
      tags:
        release: release/jade/{package}/{version}
      url: https://github.com/code-iai-release/iai_common_msgs-release.git
      version: 0.0.5-0
  image_common:
    doc:
      type: git
      url: https://github.com/ros-perception/image_common.git
      version: hydro-devel
    release:
      packages:
      - camera_calibration_parsers
      - camera_info_manager
      - image_common
      - image_transport
      - polled_camera
      tags:
        release: release/jade/{package}/{version}
      url: https://github.com/ros-gbp/image_common-release.git
      version: 1.11.10-0
    source:
      type: git
      url: https://github.com/ros-perception/image_common.git
      version: hydro-devel
    status: maintained
  image_pipeline:
    doc:
      type: git
      url: https://github.com/ros-perception/image_pipeline.git
      version: indigo
    release:
      packages:
      - camera_calibration
      - depth_image_proc
      - image_pipeline
      - image_proc
      - image_rotate
      - image_view
      - stereo_image_proc
      tags:
        release: release/jade/{package}/{version}
      url: https://github.com/ros-gbp/image_pipeline-release.git
      version: 1.12.16-0
    source:
      type: git
      url: https://github.com/ros-perception/image_pipeline.git
      version: indigo
    status: maintained
  image_transport_plugins:
    doc:
      type: git
      url: https://github.com/ros-perception/image_transport_plugins.git
      version: indigo-devel
    release:
      packages:
      - compressed_depth_image_transport
      - compressed_image_transport
      - image_transport_plugins
      - theora_image_transport
      tags:
        release: release/jade/{package}/{version}
      url: https://github.com/ros-gbp/image_transport_plugins-release.git
      version: 1.9.3-0
    source:
      type: git
      url: https://github.com/ros-perception/image_transport_plugins.git
      version: indigo-devel
    status: maintained
  imu_tools:
    doc:
      type: git
      url: https://github.com/ccny-ros-pkg/imu_tools.git
      version: jade
    release:
      packages:
      - imu_complementary_filter
      - imu_filter_madgwick
      - imu_tools
      - rviz_imu_plugin
      tags:
        release: release/jade/{package}/{version}
      url: https://github.com/uos-gbp/imu_tools-release.git
      version: 1.1.0-0
    source:
      type: git
      url: https://github.com/ccny-ros-pkg/imu_tools.git
      version: jade
    status: developed
  industrial_ci:
    doc:
      type: git
      url: https://github.com/ros-industrial/industrial_ci.git
      version: master
    status: maintained
  industrial_core:
    doc:
      type: git
      url: https://github.com/ros-industrial/industrial_core.git
      version: jade
    release:
      packages:
      - industrial_core
      - industrial_deprecated
      - industrial_msgs
      - industrial_robot_client
      - industrial_robot_simulator
      - industrial_trajectory_filters
      - industrial_utils
      - simple_message
      tags:
        release: release/jade/{package}/{version}
      url: https://github.com/ros-industrial-release/industrial_core-release.git
      version: 0.5.0-0
    source:
      type: git
      url: https://github.com/ros-industrial/industrial_core.git
      version: jade
    status: maintained
  interactive_marker_proxy:
    doc:
      type: git
      url: https://github.com/RobotWebTools/interactive_marker_proxy.git
      version: master
    release:
      tags:
        release: release/jade/{package}/{version}
      url: https://github.com/RobotWebTools-release/interactive_marker_proxy-release.git
      version: 0.1.2-0
    source:
      type: git
      url: https://github.com/RobotWebTools/interactive_marker_proxy.git
      version: develop
    status: maintained
  interactive_marker_twist_server:
    doc:
      type: git
      url: https://github.com/ros-visualization/interactive_marker_twist_server.git
      version: indigo-devel
    release:
      tags:
        release: release/jade/{package}/{version}
      url: https://github.com/ros-gbp/interactive_marker_twist_server-release.git
      version: 1.0.0-0
    source:
      type: git
      url: https://github.com/ros-visualization/interactive_marker_twist_server.git
      version: indigo-devel
    status: maintained
  interactive_markers:
    doc:
      type: git
      url: https://github.com/ros-visualization/interactive_markers.git
      version: indigo-devel
    release:
      tags:
        release: release/jade/{package}/{version}
      url: https://github.com/ros-gbp/interactive_markers-release.git
      version: 1.11.1-0
    source:
      type: git
      url: https://github.com/ros-visualization/interactive_markers.git
      version: indigo-devel
    status: maintained
  iot_bridge:
    doc:
      type: git
      url: https://github.com/corb555/iot_bridge.git
      version: master
    release:
      tags:
        release: release/jade/{package}/{version}
      url: https://github.com/corb555/iot_bridge-release.git
      version: 0.8.2-0
    source:
      type: git
      url: https://github.com/corb555/iot_bridge.git
      version: master
    status: developed
  ivcon:
    doc:
      type: git
      url: https://github.com/ros/ivcon.git
      version: indigo-devel
    release:
      tags:
        release: release/jade/{package}/{version}
      url: https://github.com/ros-gbp/ivcon-release.git
      version: 0.1.5-0
    source:
      type: git
      url: https://github.com/ros/ivcon.git
      version: indigo-devel
    status: maintained
  joystick_drivers:
    doc:
      type: git
      url: https://github.com/ros-drivers/joystick_drivers.git
      version: indigo-devel
    release:
      packages:
      - joy
      - joystick_drivers
      - ps3joy
      - spacenav_node
      - wiimote
      tags:
        release: release/jade/{package}/{version}
      url: https://github.com/ros-gbp/joystick_drivers-release.git
      version: 1.10.1-0
    status: maintained
  jsk_3rdparty:
    doc:
      type: git
      url: https://github.com/jsk-ros-pkg/jsk_3rdparty.git
      version: master
    release:
      packages:
      - assimp_devel
      - bayesian_belief_networks
      - collada_urdf_jsk_patch
      - downward
      - ff
      - ffha
      - jsk_3rdparty
      - julius
      - libcmt
      - libsiftfast
      - mini_maxwell
      - nlopt
      - opt_camera
      - pgm_learner
      - rospatlite
      - rosping
      - rostwitter
      - voice_text
      tags:
        release: release/jade/{package}/{version}
      url: https://github.com/tork-a/jsk_3rdparty-release.git
      version: 2.0.14-0
    status: developed
  jsk_common:
    doc:
      type: git
      url: https://github.com/jsk-ros-pkg/jsk_common.git
      version: master
    release:
      packages:
      - dynamic_tf_publisher
      - image_view2
      - jsk_common
      - jsk_data
      - jsk_network_tools
      - jsk_tilt_laser
      - jsk_tools
      - jsk_topic_tools
      - multi_map_server
      - virtual_force_publisher
      tags:
        release: release/jade/{package}/{version}
      url: https://github.com/tork-a/jsk_common-release.git
      version: 2.0.16-1
    source:
      test_commits: false
      type: git
      url: https://github.com/jsk-ros-pkg/jsk_common.git
      version: master
    status: developed
  jsk_common_msgs:
    doc:
      type: git
      url: https://github.com/jsk-ros-pkg/jsk_common_msgs.git
      version: master
    release:
      packages:
      - jsk_common_msgs
      - jsk_footstep_msgs
      - jsk_gui_msgs
      - jsk_hark_msgs
      - posedetection_msgs
      - speech_recognition_msgs
      tags:
        release: release/jade/{package}/{version}
      url: https://github.com/tork-a/jsk_common_msgs-release.git
      version: 3.0.0-0
    status: developed
  jsk_model_tools:
    release:
      packages:
      - eus_assimp
      - euscollada
      - eusurdf
      - jsk_model_tools
      tags:
        release: release/jade/{package}/{version}
      url: https://github.com/tork-a/jsk_model_tools-release.git
      version: 0.2.4-0
    status: developed
  jsk_pr2eus:
    release:
      packages:
      - jsk_pr2eus
      - pr2eus
      - pr2eus_moveit
      - pr2eus_tutorials
      tags:
        release: release/jade/{package}/{version}
      url: https://github.com/tork-a/jsk_pr2eus-release.git
      version: 0.3.4-0
    status: developed
  jsk_recognition:
    doc:
      type: git
      url: https://github.com/jsk-ros-pkg/jsk_recognition.git
      version: master
    release:
      packages:
      - checkerboard_detector
      - imagesift
      - jsk_pcl_ros
      - jsk_pcl_ros_utils
      - jsk_perception
      - jsk_recognition
      - jsk_recognition_msgs
      - jsk_recognition_utils
      - resized_image_transport
      tags:
        release: release/jade/{package}/{version}
      url: https://github.com/tork-a/jsk_recognition-release.git
      version: 0.3.21-0
    status: developed
  jsk_roseus:
    doc:
      type: git
      url: https://github.com/jsk-ros-pkg/jsk_roseus.git
      version: master
    release:
      packages:
      - jsk_roseus
      - roseus
      - roseus_mongo
      - roseus_smach
      tags:
        release: release/jade/{package}/{version}
      url: https://github.com/tork-a/jsk_roseus-release.git
      version: 1.5.3-0
    status: developed
  jskeus:
    doc:
      type: git
      url: https://github.com/tork-a/jskeus-release.git
      version: release/jade/jskeus
    release:
      tags:
        release: release/jade/{package}/{version}
      url: https://github.com/tork-a/jskeus-release.git
      version: 1.0.12-0
    status: developed
  katana_driver:
    doc:
      type: git
      url: https://github.com/uos/katana_driver.git
      version: jade
    release:
      packages:
      - katana
      - katana_arm_gazebo
      - katana_description
      - katana_driver
      - katana_gazebo_plugins
      - katana_moveit_ikfast_plugin
      - katana_msgs
      - katana_teleop
      - katana_tutorials
      - kni
      tags:
        release: release/jade/{package}/{version}
      url: https://github.com/uos-gbp/katana_driver-release.git
      version: 1.0.5-0
    source:
      type: git
      url: https://github.com/uos/katana_driver.git
      version: jade
    status: developed
  keyboard:
    doc:
      type: git
      url: https://github.com/lrse/ros-keyboard.git
      version: 0.1.1
    release:
      tags:
        release: release/jade/{package}/{version}
      url: https://github.com/lrse-ros-release/keyboard-release.git
      version: 0.1.1-3
    source:
      type: git
      url: https://github.com/lrse/ros-keyboard.git
      version: master
    status: developed
  korg_nanokontrol:
    doc:
      type: git
      url: https://github.com/ros-drivers/korg_nanokontrol.git
      version: master
    release:
      tags:
        release: release/jade/{package}/{version}
      url: https://github.com/ros-gbp/korg_nanokontrol-release.git
      version: 0.1.2-0
    source:
      type: git
      url: https://github.com/ros-drivers/korg_nanokontrol.git
      version: master
    status: maintained
  laser_assembler:
    doc:
      type: git
      url: https://github.com/ros-perception/laser_assembler.git
      version: hydro-devel
    release:
      tags:
        release: release/jade/{package}/{version}
      url: https://github.com/ros-gbp/laser_assembler-release.git
      version: 1.7.3-0
    source:
      type: git
      url: https://github.com/ros-perception/laser_assembler.git
      version: hydro-devel
    status: maintained
  laser_filtering:
    doc:
      type: git
      url: https://github.com/DLu/laser_filtering.git
      version: hydro_devel
    release:
      packages:
      - laser_filtering
      - map_laser
      tags:
        release: release/jade/{package}/{version}
      url: https://github.com/wu-robotics/laser_filtering_release.git
      version: 0.0.2-0
    source:
      type: git
      url: https://github.com/DLu/laser_filtering.git
      version: hydro_devel
    status: maintained
  laser_filters:
    doc:
      type: git
      url: https://github.com/ros-perception/laser_filters.git
      version: indigo-devel
    release:
      tags:
        release: release/jade/{package}/{version}
      url: https://github.com/ros-gbp/laser_filters-release.git
      version: 1.8.1-0
    source:
      type: git
      url: https://github.com/ros-perception/laser_filters.git
      version: indigo-devel
    status: maintained
  laser_geometry:
    doc:
      type: git
      url: https://github.com/ros-perception/laser_geometry.git
      version: indigo-devel
    release:
      tags:
        release: release/jade/{package}/{version}
      url: https://github.com/ros-gbp/laser_geometry-release.git
      version: 1.6.4-0
    source:
      type: git
      url: https://github.com/ros-perception/laser_geometry.git
      version: indigo-devel
    status: maintained
  laser_pipeline:
    doc:
      type: git
      url: https://github.com/ros-perception/laser_pipeline.git
      version: hydro-devel
    release:
      tags:
        release: release/jade/{package}/{version}
      url: https://github.com/ros-gbp/laser_pipeline-release.git
      version: 1.6.1-0
    source:
      type: git
      url: https://github.com/ros-perception/laser_pipeline.git
      version: hydro-devel
    status: maintained
  laser_proc:
    release:
      tags:
        release: release/jade/{package}/{version}
      url: https://github.com/ros-gbp/laser_proc-release.git
      version: 0.1.4-0
    status: maintained
  leap_motion:
    doc:
      type: git
      url: https://github.com/ros-drivers/leap_motion.git
      version: master
    release:
      tags:
        release: release/jade/{package}/{version}
      url: https://github.com/ros-gbp/leap_motion-release.git
      version: 0.0.10-0
    source:
      type: git
      url: https://github.com/ros-drivers/leap_motion.git
      version: master
    status: maintained
  leptrino_force_torque:
    doc:
      type: git
      url: https://github.com/hiveground-ros-package/leptrino_force_torque.git
      version: master
    status: maintained
  libccd:
    release:
      tags:
        release: release/jade/{package}/{version}
      url: https://github.com/ros-gbp/libccd-release.git
      version: 2.0.0-1
    status: maintained
  libg2o:
    release:
      tags:
        release: release/jade/{package}/{version}
      url: https://github.com/ros-gbp/libg2o-release.git
      version: 2015.5.19-2
    status: maintained
  libhaloc:
    doc:
      type: git
      url: https://github.com/srv/libhaloc.git
      version: indigo
    status: maintained
  librms:
    doc:
      type: git
      url: https://github.com/GT-RAIL/librms.git
      version: master
    release:
      tags:
        release: release/jade/{package}/{version}
      url: https://github.com/gt-rail-release/librms-release.git
      version: 0.0.3-0
    source:
      type: git
      url: https://github.com/GT-RAIL/librms.git
      version: develop
    status: maintained
  lms1xx:
    doc:
      type: git
      url: https://github.com/clearpathrobotics/lms1xx.git
      version: master
    release:
      tags:
        release: release/jade/{package}/{version}
      url: https://github.com/clearpath-gbp/lms1xx-release.git
      version: 0.1.5-0
    source:
      type: git
      url: https://github.com/clearpathrobotics/lms1xx.git
      version: master
    status: maintained
  log4cpp:
    doc:
      type: git
      url: https://github.com/orocos-toolchain/log4cpp.git
      version: toolchain-2.8
    release:
      tags:
        release: release/jade/{package}/{version}
      url: https://github.com/orocos-gbp/log4cpp-release.git
      version: 2.8.1-0
    source:
      type: git
      url: https://github.com/orocos-toolchain/log4cpp.git
      version: toolchain-2.8
    status: maintained
  lyap_control:
    doc:
      type: git
      url: https://bitbucket.org/AndyZe/lyap_control.git
      version: master
    release:
      tags:
        release: release/jade/{package}/{version}
      url: https://github.com/AndyZelenak/lyap_control-release.git
      version: 0.0.13-0
    source:
      type: git
      url: https://bitbucket.org/AndyZe/lyap_control.git
      version: master
    status: maintained
  m4atx_battery_monitor:
    doc:
      type: git
      url: https://github.com/GT-RAIL/m4atx_battery_monitor.git
      version: master
    release:
      tags:
        release: release/jade/{package}/{version}
      url: https://github.com/gt-rail-release/m4atx_battery_monitor-release.git
      version: 0.0.2-0
    source:
      type: git
      url: https://github.com/GT-RAIL/m4atx_battery_monitor.git
      version: develop
    status: maintained
  m_explore:
    doc:
      type: git
      url: https://github.com/hrnr/m-explore.git
      version: master
    release:
      packages:
      - explore_lite
      - multirobot_map_merge
      tags:
        release: release/jade/{package}/{version}
      url: https://github.com/hrnr/m-explore-release.git
      version: 1.0.0-0
    source:
      type: git
      url: https://github.com/hrnr/m-explore.git
      version: master
    status: developed
  maggie_devices_msgs:
    doc:
      type: git
      url: https://github.com/UC3MSocialRobots/maggie_devices_msgs.git
      version: hydro-devel
    source:
      type: git
      url: https://github.com/UC3MSocialRobots/maggie_devices_msgs.git
      version: hydro-devel
    status: maintained
  maggie_skills_msgs:
    doc:
      type: git
      url: https://github.com/UC3MSocialRobots/maggie_skills_msgs.git
      version: hydro-devel
    source:
      type: git
      url: https://github.com/UC3MSocialRobots/maggie_skills_msgs.git
      version: hydro-devel
    status: maintained
  manipulation_msgs:
    release:
      tags:
        release: release/jade/{package}/{version}
      url: https://github.com/ros-gbp/manipulation_msgs-release.git
      version: 0.2.0-0
    status: maintained
  mapviz:
    doc:
      type: git
      url: https://github.com/swri-robotics/mapviz.git
      version: jade-devel
    release:
      packages:
      - mapviz
      - mapviz_plugins
      - multires_image
      - tile_map
      tags:
        release: release/jade/{package}/{version}
      url: https://github.com/swri-robotics-gbp/mapviz-release.git
      version: 0.1.3-0
    source:
      type: git
      url: https://github.com/swri-robotics/mapviz.git
      version: jade-devel
    status: developed
  marti_common:
    doc:
      type: git
      url: https://github.com/swri-robotics/marti_common.git
      version: jade-devel
    release:
      packages:
      - marti_data_structures
      - swri_console_util
      - swri_geometry_util
      - swri_image_util
      - swri_math_util
      - swri_nodelet
      - swri_opencv_util
      - swri_prefix_tools
      - swri_roscpp
      - swri_route_util
      - swri_serial_util
      - swri_string_util
      - swri_system_util
      - swri_transform_util
      - swri_yaml_util
      tags:
        release: release/jade/{package}/{version}
      url: https://github.com/swri-robotics-gbp/marti_common-release.git
      version: 0.1.5-0
    source:
      type: git
      url: https://github.com/swri-robotics/marti_common.git
      version: jade-devel
    status: developed
  marti_messages:
    doc:
      type: git
      url: https://github.com/swri-robotics/marti_messages.git
      version: indigo-devel
    release:
      packages:
      - marti_can_msgs
      - marti_common_msgs
      - marti_nav_msgs
      - marti_perception_msgs
      - marti_sensor_msgs
      - marti_visualization_msgs
      tags:
        release: release/jade/{package}/{version}
      url: https://github.com/swri-robotics-gbp/marti_messages-release.git
      version: 0.0.4-0
    source:
      type: git
      url: https://github.com/swri-robotics/marti_messages.git
      version: indigo-devel
    status: developed
  mav_comm:
    doc:
      type: git
      url: https://github.com/ethz-asl/mav_comm.git
      version: master
    release:
      packages:
      - mav_comm
      - mav_msgs
      tags:
        release: release/jade/{package}/{version}
      url: https://github.com/ethz-asl/mav_comm-release.git
      version: 3.0.0-0
    source:
      type: git
      url: https://github.com/ethz-asl/mav_comm.git
      version: master
    status: developed
  mavlink:
    doc:
      type: git
      url: https://github.com/mavlink/mavlink-gbp-release.git
      version: release/jade/mavlink
    release:
      tags:
        release: release/jade/{package}/{version}
      url: https://github.com/mavlink/mavlink-gbp-release.git
      version: 2016.5.20-0
    status: maintained
  mavros:
    doc:
      type: git
      url: https://github.com/mavlink/mavros.git
      version: indigo-devel
    release:
      packages:
      - libmavconn
      - mavros
      - mavros_extras
      - mavros_msgs
      - test_mavros
      tags:
        release: release/jade/{package}/{version}
      url: https://github.com/mavlink/mavros-release.git
      version: 0.17.4-0
    source:
      type: git
      url: https://github.com/mavlink/mavros.git
      version: indigo-devel
    status: maintained
  md49_base_controller:
    doc:
      type: git
      url: https://github.com/Scheik/md49_base_controller.git
      version: jade-devel
    release:
      packages:
      - md49_base_controller
      - md49_messages
      - md49_serialport
      tags:
        release: release/jade/{package}/{version}
      url: https://github.com/Scheik/md49_base_controller-release.git
      version: 0.1.4-0
    source:
      type: git
      url: https://github.com/Scheik/md49_base_controller.git
      version: jade-devel
    status: developed
  media_export:
    doc:
      type: git
      url: https://github.com/ros/media_export.git
      version: indigo-devel
    release:
      tags:
        release: release/jade/{package}/{version}
      url: https://github.com/ros-gbp/media_export-release.git
      version: 0.2.0-0
    source:
      type: git
      url: https://github.com/ros/media_export.git
      version: indigo-devel
    status: maintained
  message_generation:
    doc:
      type: git
      url: https://github.com/ros/message_generation.git
      version: jade-devel
    release:
      tags:
        release: release/jade/{package}/{version}
      url: https://github.com/ros-gbp/message_generation-release.git
      version: 0.3.0-0
    source:
      type: git
      url: https://github.com/ros/message_generation.git
      version: jade-devel
    status: maintained
  message_runtime:
    doc:
      type: git
      url: https://github.com/ros/message_runtime.git
      version: groovy-devel
    release:
      tags:
        release: release/jade/{package}/{version}
      url: https://github.com/ros-gbp/message_runtime-release.git
      version: 0.4.12-0
    source:
      type: git
      url: https://github.com/ros/message_runtime.git
      version: groovy-devel
    status: maintained
  meta-ros:
    doc:
      type: git
      url: https://github.com/bmwcarit/meta-ros.git
      version: master
    status: maintained
  metapackages:
    release:
      packages:
      - desktop
      - desktop_full
      - perception
      - robot
      - ros_base
      - ros_core
      - simulators
      - viz
      tags:
        release: release/jade/{package}/{version}
      url: https://github.com/ros-gbp/metapackages-release.git
      version: 1.2.0-0
    status: maintained
  microstrain_3dmgx2_imu:
    release:
      tags:
        release: release/jade/{package}/{version}
      url: https://github.com/ros-gbp/microstrain_3dmgx2_imu-release.git
      version: 1.5.12-0
    status: maintained
  mongo_cxx_driver:
    release:
      tags:
        release: release/jade/{package}/{version}
      url: https://github.com/ros-gbp/mongo_cxx_driver-release.git
      version: 1.0.2-1
    status: maintained
  mongodb_store:
    release:
      packages:
      - mongodb_log
      - mongodb_store
      - mongodb_store_msgs
      tags:
        release: release/jade/{package}/{version}
      url: https://github.com/strands-project-releases/mongodb_store.git
      version: 0.1.19-0
    source:
      type: git
      url: https://github.com/strands-project/mongodb_store.git
      version: hydro-devel
    status: developed
  moveit_commander:
    doc:
      type: git
      url: https://github.com/ros-planning/moveit_commander.git
      version: indigo-devel
    release:
      tags:
        release: release/jade/{package}/{version}
      url: https://github.com/ros-gbp/moveit_commander-release.git
      version: 0.6.1-0
    source:
      type: git
      url: https://github.com/ros-planning/moveit_commander.git
      version: indigo-devel
    status: maintained
  moveit_core:
    doc:
      type: git
      url: https://github.com/ros-planning/moveit_core.git
      version: jade-devel
    release:
      tags:
        release: release/jade/{package}/{version}
      url: https://github.com/ros-gbp/moveit_core-release.git
      version: 0.8.2-0
    source:
      test_pull_requests: true
      type: git
      url: https://github.com/ros-planning/moveit_core.git
      version: jade-devel
    status: maintained
  moveit_ikfast:
    doc:
      type: git
      url: https://github.com/ros-planning/moveit_ikfast.git
      version: jade-devel
    release:
      tags:
        release: release/jade/{package}/{version}
      url: https://github.com/ros-gbp/moveit_ikfast-release.git
      version: 3.2.0-0
    source:
      type: git
      url: https://github.com/ros-planning/moveit_ikfast.git
      version: jade-devel
    status: maintained
  moveit_msgs:
    doc:
      type: git
      url: https://github.com/ros-planning/moveit_msgs.git
      version: jade-devel
    release:
      tags:
        release: release/jade/{package}/{version}
      url: https://github.com/ros-gbp/moveit_msgs-release.git
      version: 0.8.1-0
    source:
      type: git
      url: https://github.com/ros-planning/moveit_msgs.git
      version: jade-devel
    status: developed
  moveit_planners:
    doc:
      type: git
      url: https://github.com/ros-planning/moveit_planners.git
      version: indigo-devel
    release:
      packages:
      - moveit_planners
      - moveit_planners_ompl
      tags:
        release: release/jade/{package}/{version}
      url: https://github.com/ros-gbp/moveit_planners-release.git
      version: 0.6.7-0
    source:
      type: git
      url: https://github.com/ros-planning/moveit_planners.git
      version: indigo-devel
    status: maintained
  moveit_plugins:
    doc:
      type: git
      url: https://github.com/ros-planning/moveit_plugins.git
      version: jade-devel
    release:
      packages:
      - moveit_fake_controller_manager
      - moveit_plugins
      - moveit_simple_controller_manager
      tags:
        release: release/jade/{package}/{version}
      url: https://github.com/ros-gbp/moveit_plugins-release.git
      version: 0.5.6-0
    source:
      type: git
      url: https://github.com/ros-planning/moveit_plugins.git
      version: jade-devel
    status: maintained
  moveit_python:
    doc:
      type: git
      url: https://github.com/mikeferguson/moveit_python.git
      version: master
    release:
      tags:
        release: release/jade/{package}/{version}
      url: https://github.com/mikeferguson/moveit_python-release.git
      version: 0.2.14-0
    status: developed
  moveit_resources:
    release:
      tags:
        release: release/jade/{package}/{version}
      url: https://github.com/ros-gbp/moveit_resources-release.git
      version: 0.5.0-0
    status: maintained
  moveit_ros:
    doc:
      type: git
      url: https://github.com/ros-planning/moveit_ros.git
      version: jade-devel
    release:
      packages:
      - moveit_ros
      - moveit_ros_benchmarks
      - moveit_ros_benchmarks_gui
      - moveit_ros_manipulation
      - moveit_ros_move_group
      - moveit_ros_perception
      - moveit_ros_planning
      - moveit_ros_planning_interface
      - moveit_ros_robot_interaction
      - moveit_ros_visualization
      - moveit_ros_warehouse
      tags:
        release: release/jade/{package}/{version}
      url: https://github.com/ros-gbp/moveit_ros-release.git
      version: 0.6.6-0
    source:
      type: git
      url: https://github.com/ros-planning/moveit_ros.git
      version: jade-devel
    status: maintained
  moveit_setup_assistant:
    doc:
      type: git
      url: https://github.com/ros-planning/moveit_setup_assistant.git
      version: jade-devel
    release:
      tags:
        release: release/jade/{package}/{version}
      url: https://github.com/ros-gbp/moveit_setup_assistant-release.git
      version: 0.7.1-0
    source:
      type: git
      url: https://github.com/ros-planning/moveit_setup_assistant.git
      version: jade-devel
    status: maintained
  moveit_sim_controller:
    doc:
      type: git
      url: https://github.com/davetcoleman/moveit_sim_controller.git
      version: jade-devel
    release:
      tags:
        release: release/jade/{package}/{version}
      url: https://github.com/davetcoleman/moveit_sim_controller-release.git
      version: 0.0.5-0
    source:
      type: git
      url: https://github.com/davetcoleman/moveit_sim_controller.git
      version: jade-devel
    status: developed
  moveit_visual_tools:
    doc:
      type: git
      url: https://github.com/davetcoleman/moveit_visual_tools.git
      version: jade-devel
    release:
      tags:
        release: release/jade/{package}/{version}
      url: https://github.com/davetcoleman/moveit_visual_tools-release.git
      version: 3.1.0-0
    source:
      type: git
      url: https://github.com/davetcoleman/moveit_visual_tools.git
      version: jade-devel
    status: developed
  mrpt_navigation:
    doc:
      type: git
      url: https://github.com/mrpt-ros-pkg/mrpt_navigation.git
      version: master
    release:
      packages:
      - mrpt_bridge
      - mrpt_local_obstacles
      - mrpt_localization
      - mrpt_map
      - mrpt_msgs
      - mrpt_navigation
      - mrpt_rawlog
      - mrpt_reactivenav2d
      - mrpt_tutorials
      tags:
        release: release/jade/{package}/{version}
      url: https://github.com/mrpt-ros-pkg-release/mrpt_navigation-release.git
      version: 0.1.8-0
    source:
      type: git
      url: https://github.com/mrpt-ros-pkg/mrpt_navigation.git
      version: master
    status: maintained
  multimaster_fkie:
    doc:
      type: git
      url: https://github.com/fkie/multimaster_fkie.git
      version: jade-devel
    release:
      packages:
      - default_cfg_fkie
      - master_discovery_fkie
      - master_sync_fkie
      - multimaster_fkie
      - multimaster_msgs_fkie
      - node_manager_fkie
      tags:
        release: release/jade/{package}/{version}
      url: https://github.com/fkie-release/multimaster_fkie-release.git
      version: 0.5.4-0
    source:
      type: git
      url: https://github.com/fkie/multimaster_fkie.git
      version: jade-devel
    status: maintained
  multisense_ros:
    doc:
      type: hg
      url: https://bitbucket.org/crl/multisense_ros
      version: default
    release:
      packages:
      - multisense
      - multisense_bringup
      - multisense_cal_check
      - multisense_description
      - multisense_lib
      - multisense_ros
      tags:
        release: release/jade/{package}/{version}
      url: https://github.com/carnegieroboticsllc/multisense_ros-release.git
      version: 3.4.7-0
    source:
      type: hg
      url: https://bitbucket.org/crl/multisense_ros
      version: default
    status: developed
  mvsim:
    doc:
      type: git
      url: https://github.com/ual-arm-ros-pkg/mvsim.git
      version: master
    release:
      tags:
        release: release/jade/{package}/{version}
      url: https://github.com/ual-arm-ros-pkg-release/mvsim-release.git
      version: 0.1.2-0
    source:
      type: git
      url: https://github.com/ual-arm-ros-pkg/mvsim.git
      version: master
    status: maintained
  nao_extras:
    doc:
      type: git
      url: https://github.com/ros-naoqi/nao_extras.git
      version: master
    release:
      packages:
      - nao_extras
      - nao_path_follower
      - nao_teleop
      tags:
        release: release/jade/{package}/{version}
      url: https://github.com/ros-naoqi/nao_extras-release.git
      version: 0.3.1-1
    source:
      type: git
      url: https://github.com/ros-naoqi/nao_extras.git
      version: master
    status: maintained
  nao_interaction:
    doc:
      type: git
      url: https://github.com/ros-naoqi/naoqi_interaction.git
      version: master
    release:
      packages:
      - nao_audio
      - nao_interaction
      - nao_interaction_launchers
      - nao_interaction_msgs
      - nao_vision
      tags:
        release: release/jade/{package}/{version}
      url: https://github.com/ros-gbp/nao_interaction-release.git
      version: 0.1.5-0
    source:
      type: git
      url: https://github.com/ros-naoqi/naoqi_interaction.git
      version: master
    status: maintained
  nao_meshes:
    doc:
      type: git
      url: https://github.com/ros-naoqi/nao_meshes.git
      version: master
    release:
      tags:
        release: release/jade/{package}/{version}
      url: https://github.com/ros-naoqi/nao_meshes-release.git
      version: 0.1.11-0
    source:
      type: git
      url: https://github.com/ros-naoqi/nao_meshes.git
      version: master
    status: maintained
  nao_moveit_config:
    doc:
      type: git
      url: https://github.com/ros-naoqi/nao_moveit_config.git
      version: master
    release:
      tags:
        release: release/jade/{package}/{version}
      url: https://github.com/ros-naoqi/nao_moveit_config-release.git
      version: 0.0.9-0
    source:
      type: git
      url: https://github.com/ros-naoqi/nao_moveit_config.git
      version: master
    status: maintained
  nao_robot:
    release:
      packages:
      - nao_apps
      - nao_bringup
      - nao_description
      - nao_robot
      tags:
        release: release/jade/{package}/{version}
      url: https://github.com/ros-naoqi/nao_robot-release.git
      version: 0.5.14-0
    source:
      type: git
      url: https://github.com/ros-naoqi/nao_robot.git
      version: master
    status: maintained
  naoqi_bridge:
    doc:
      type: git
      url: https://github.com/ros-naoqi/naoqi_bridge.git
      version: master
    release:
      packages:
      - naoqi_apps
      - naoqi_bridge
      - naoqi_driver_py
      - naoqi_pose
      - naoqi_sensors_py
      - naoqi_tools
      tags:
        release: release/jade/{package}/{version}
      url: https://github.com/ros-naoqi/naoqi_bridge-release.git
      version: 0.5.3-0
    source:
      type: git
      url: https://github.com/ros-naoqi/naoqi_bridge.git
      version: master
    status: maintained
  naoqi_bridge_msgs:
    doc:
      type: git
      url: https://github.com/ros-naoqi/naoqi_bridge_msgs.git
      version: master
    release:
      tags:
        release: release/jade/{package}/{version}
      url: https://github.com/ros-naoqi/naoqi_bridge_msgs-release.git
      version: 0.0.5-0
    source:
      type: git
      url: https://github.com/ros-naoqi/naoqi_bridge_msgs.git
      version: master
    status: maintained
  naoqi_dashboard:
    release:
      tags:
        release: release/jade/{package}/{version}
      url: https://github.com/ros-naoqi/naoqi_dashboard-release.git
      version: 0.1.4-0
    source:
      type: git
      url: https://github.com/ros-naoqi/naoqi_dashboard.git
      version: master
    status: maintained
  naoqi_driver:
    doc:
      type: git
      url: https://github.com/ros-naoqi/naoqi_driver.git
      version: master
    release:
      tags:
        release: release/jade/{package}/{version}
      url: https://github.com/ros-naoqi/naoqi_driver-release.git
      version: 0.5.7-0
    source:
      type: git
      url: https://github.com/ros-naoqi/naoqi_driver.git
      version: master
    status: developed
  naoqi_libqi:
    release:
      tags:
        release: release/jade/{package}/{version}
      url: https://github.com/ros-naoqi/libqi-release.git
      version: 2.3.0-1
    status: maintained
  naoqi_libqicore:
    release:
      tags:
        release: release/jade/{package}/{version}
      url: https://github.com/ros-naoqi/libqicore-release.git
      version: 2.3.1-1
    status: maintained
  navigation:
    doc:
      type: git
      url: https://github.com/ros-planning/navigation.git
      version: jade-devel
    release:
      packages:
      - amcl
      - base_local_planner
      - carrot_planner
      - clear_costmap_recovery
      - costmap_2d
      - dwa_local_planner
      - fake_localization
      - global_planner
      - map_server
      - move_base
      - move_slow_and_clear
      - nav_core
      - navfn
      - navigation
      - robot_pose_ekf
      - rotate_recovery
      - voxel_grid
      tags:
        release: release/jade/{package}/{version}
      url: https://github.com/ros-gbp/navigation-release.git
      version: 1.13.1-0
    source:
      test_commits: false
      test_pull_requests: true
      type: git
      url: https://github.com/ros-planning/navigation.git
      version: jade-devel
    status: maintained
  navigation_2d:
    doc:
      type: git
      url: https://github.com/skasperski/navigation_2d.git
      version: jade
    release:
      packages:
      - nav2d
      - nav2d_exploration
      - nav2d_karto
      - nav2d_localizer
      - nav2d_msgs
      - nav2d_navigator
      - nav2d_operator
      - nav2d_remote
      - nav2d_tutorials
      tags:
        release: release/jade/{package}/{version}
      url: https://github.com/skasperski/navigation_2d-release.git
      version: 0.3.0-0
    source:
      type: git
      url: https://github.com/skasperski/navigation_2d.git
      version: jade
    status: maintained
  navigation_layers:
    doc:
      type: git
      url: https://github.com/DLu/navigation_layers.git
      version: indigo
    release:
      packages:
      - navigation_layers
      - range_sensor_layer
      - social_navigation_layers
      tags:
        release: release/jade/{package}/{version}
      url: https://github.com/wu-robotics/navigation_layers_release.git
      version: 0.3.1-0
    source:
      type: git
      url: https://github.com/DLu/navigation_layers.git
      version: indigo
    status: maintained
  navigation_msgs:
    doc:
      type: git
      url: https://github.com/ros-planning/navigation_msgs.git
      version: jade-devel
    release:
      packages:
      - map_msgs
      - move_base_msgs
      tags:
        release: release/jade/{package}/{version}
      url: https://github.com/ros-gbp/navigation_msgs-release.git
      version: 1.13.0-0
    source:
      type: git
      url: https://github.com/ros-planning/navigation_msgs.git
      version: jade-devel
    status: maintained
  navigation_tutorials:
    doc:
      type: git
      url: https://github.com/ros-planning/navigation_tutorials.git
      version: indigo-devel
    release:
      packages:
      - laser_scan_publisher_tutorial
      - navigation_stage
      - navigation_tutorials
      - odometry_publisher_tutorial
      - point_cloud_publisher_tutorial
      - robot_setup_tf_tutorial
      - roomba_stage
      - simple_navigation_goals_tutorial
      tags:
        release: release/jade/{package}/{version}
      url: https://github.com/ros-gbp/navigation_tutorials-release.git
      version: 0.2.3-0
    source:
      type: git
      url: https://github.com/ros-planning/navigation_tutorials.git
      version: indigo-devel
    status: maintained
  nerian_sp1:
    doc:
      type: git
      url: https://github.com/nerian-vision/nerian_sp1.git
      version: master
    release:
      tags:
        release: release/jade/{package}/{version}
      url: https://github.com/nerian-vision/nerian_sp1-release.git
      version: 1.3.3-0
    source:
      type: git
      url: https://github.com/nerian-vision/nerian_sp1.git
      version: master
    status: developed
  nmea_comms:
    doc:
      type: git
      url: https://github.com/ros-drivers/nmea_comms.git
      version: jade-devel
    release:
      tags:
        release: release/jade/{package}/{version}
      url: https://github.com/ros-drivers-gbp/nmea_comms-release.git
      version: 1.1.0-0
    source:
      type: git
      url: https://github.com/ros-drivers/nmea_comms.git
      version: jade-devel
    status: maintained
  nmea_msgs:
    doc:
      type: git
      url: https://github.com/ros-drivers/nmea_msgs.git
      version: jade-devel
    release:
      tags:
        release: release/jade/{package}/{version}
      url: https://github.com/ros-drivers-gbp/nmea_msgs-release.git
      version: 1.0.0-0
    source:
      type: git
      url: https://github.com/ros-drivers/nmea_msgs.git
      version: jade-devel
    status: maintained
  nmea_navsat_driver:
    doc:
      type: git
      url: https://github.com/ros-drivers/nmea_navsat_driver.git
      version: jade-devel
    release:
      tags:
        release: release/jade/{package}/{version}
      url: https://github.com/ros-drivers-gbp/nmea_navsat_driver-release.git
      version: 0.5.0-0
    source:
      type: git
      url: https://github.com/ros-drivers/nmea_navsat_driver.git
      version: jade-devel
    status: maintained
  nodelet_core:
    doc:
      type: git
      url: https://github.com/ros/nodelet_core.git
      version: indigo-devel
    release:
      packages:
      - nodelet
      - nodelet_core
      - nodelet_topic_tools
      tags:
        release: release/jade/{package}/{version}
      url: https://github.com/ros-gbp/nodelet_core-release.git
      version: 1.9.5-0
    source:
      test_pull_requests: true
      type: git
      url: https://github.com/ros/nodelet_core.git
      version: indigo-devel
    status: maintained
  novatel_span_driver:
    doc:
      type: git
      url: https://github.com/ros-drivers/novatel_span_driver.git
      version: master
    release:
      packages:
      - novatel_msgs
      - novatel_span_driver
      tags:
        release: release/jade/{package}/{version}
      url: https://github.com/ros-drivers-gbp/novatel_span_driver-release.git
      version: 1.0.0-0
    source:
      type: git
      url: https://github.com/ros-drivers/novatel_span_driver.git
      version: master
    status: maintained
  ntpd_driver:
    doc:
      type: git
      url: https://github.com/vooon/ntpd_driver.git
      version: master
    release:
      tags:
        release: release/jade/{package}/{version}
      url: https://github.com/vooon/ntpd_driver-release.git
      version: 1.2.0-1
    source:
      type: git
      url: https://github.com/vooon/ntpd_driver.git
      version: master
    status: maintained
  object_recognition_capture:
    release:
      tags:
        release: release/jade/{package}/{version}
      url: https://github.com/ros-gbp/object_recognition_capture-release.git
      version: 0.3.1-0
    source:
      type: git
      url: https://github.com/wg-perception/capture.git
      version: master
    status: maintained
  object_recognition_core:
    release:
      tags:
        release: release/jade/{package}/{version}
      url: https://github.com/ros-gbp/object_recognition_core-release.git
      version: 0.6.5-0
    source:
      type: git
      url: https://github.com/wg-perception/object_recognition_core.git
      version: master
    status: maintained
  object_recognition_linemod:
    release:
      tags:
        release: release/jade/{package}/{version}
      url: https://github.com/ros-gbp/object_recognition_linemod-release.git
      version: 0.3.7-0
    source:
      type: git
      url: https://github.com/wg-perception/linemod.git
      version: master
    status: maintained
  object_recognition_msgs:
    doc:
      type: git
      url: https://github.com/wg-perception/object_recognition_msgs.git
      version: master
    release:
      tags:
        release: release/jade/{package}/{version}
      url: https://github.com/ros-gbp/object_recognition_msgs-release.git
      version: 0.4.1-0
    source:
      type: git
      url: https://github.com/wg-perception/object_recognition_msgs.git
      version: master
    status: maintained
  object_recognition_reconstruction:
    release:
      tags:
        release: release/jade/{package}/{version}
      url: https://github.com/ros-gbp/object_recognition_reconstruction-release.git
      version: 0.3.6-0
    source:
      type: git
      url: https://github.com/wg-perception/reconstruction.git
      version: master
    status: maintained
  object_recognition_renderer:
    release:
      tags:
        release: release/jade/{package}/{version}
      url: https://github.com/ros-gbp/object_recognition_renderer-release.git
      version: 0.2.2-0
    source:
      type: git
      url: https://github.com/wg-perception/ork_renderer.git
      version: master
    status: maintained
  object_recognition_ros:
    release:
      tags:
        release: release/jade/{package}/{version}
      url: https://github.com/ros-gbp/object_recognition_ros-release.git
      version: 0.3.5-0
    source:
      type: git
      url: https://github.com/wg-perception/object_recognition_ros.git
      version: master
    status: maintained
  object_recognition_ros_visualization:
    release:
      tags:
        release: release/jade/{package}/{version}
      url: https://github.com/ros-gbp/object_recognition_ros_visualization-release.git
      version: 0.3.9-0
    source:
      type: git
      url: https://github.com/wg-perception/object_recognition_ros_visualization.git
      version: master
    status: maintained
  object_recognition_tabletop:
    release:
      tags:
        release: release/jade/{package}/{version}
      url: https://github.com/ros-gbp/object_recognition_tabletop-release.git
      version: 0.3.2-0
    source:
      type: git
      url: https://github.com/wg-perception/tabletop.git
      version: master
    status: maintained
  object_recognition_tod:
    release:
      tags:
        release: release/jade/{package}/{version}
      url: https://github.com/ros-gbp/object_recognition_tod-release.git
      version: 0.5.5-0
    source:
      type: git
      url: https://github.com/wg-perception/tod.git
      version: master
    status: maintained
  object_recognition_transparent_objects:
    release:
      tags:
        release: release/jade/{package}/{version}
      url: https://github.com/ros-gbp/object_recognition_transparent_objects-release.git
      version: 0.4.0-0
    source:
      type: git
      url: https://github.com/wg-perception/transparent_objects.git
      version: master
    status: maintained
  ocl:
    doc:
      type: git
      url: https://github.com/orocos-toolchain/ocl.git
      version: toolchain-2.8
    release:
      tags:
        release: release/jade/{package}/{version}
      url: https://github.com/orocos-gbp/ocl-release.git
      version: 2.8.2-0
    source:
      type: git
      url: https://github.com/orocos-toolchain/ocl.git
      version: toolchain-2.8
    status: maintained
  octomap:
    doc:
      type: git
      url: https://github.com/OctoMap/octomap.git
      version: v1.6.8
    release:
      packages:
      - dynamic_edt_3d
      - octomap
      - octovis
      tags:
        release: release/jade/{package}/{version}
      url: https://github.com/ros-gbp/octomap-release.git
      version: 1.7.0-0
    source:
      type: git
      url: https://github.com/OctoMap/octomap.git
      version: devel
    status: maintained
  octomap_mapping:
    doc:
      type: git
      url: https://github.com/OctoMap/octomap_mapping.git
      version: jade-devel
    release:
      packages:
      - octomap_mapping
      - octomap_server
      tags:
        release: release/jade/{package}/{version}
      url: https://github.com/ros-gbp/octomap_mapping-release.git
      version: 0.6.0-0
    source:
      type: git
      url: https://github.com/OctoMap/octomap_mapping.git
      version: jade-devel
    status: maintained
  octomap_msgs:
    doc:
      type: git
      url: https://github.com/OctoMap/octomap_msgs.git
      version: indigo-devel
    release:
      tags:
        release: release/jade/{package}/{version}
      url: https://github.com/ros-gbp/octomap_msgs-release.git
      version: 0.3.3-0
    source:
      type: git
      url: https://github.com/OctoMap/octomap_msgs.git
      version: indigo-devel
    status: maintained
  octomap_ros:
    doc:
      type: git
      url: https://github.com/OctoMap/octomap_ros.git
      version: indigo-devel
    release:
      tags:
        release: release/jade/{package}/{version}
      url: https://github.com/ros-gbp/octomap_ros-release.git
      version: 0.4.0-1
    source:
      type: git
      url: https://github.com/OctoMap/octomap_ros.git
      version: indigo-devel
    status: maintained
  octomap_rviz_plugins:
    doc:
      type: git
      url: https://github.com/OctoMap/octomap_rviz_plugins.git
      version: jade-devel
    release:
      tags:
        release: release/jade/{package}/{version}
      url: https://github.com/ros-gbp/octomap_rviz_plugins-release.git
      version: 0.1.0-0
    source:
      type: git
      url: https://github.com/OctoMap/octomap_rviz_plugins.git
      version: jade-devel
    status: maintained
  ompl:
    release:
      tags:
        release: release/jade/{package}/{version}
      url: https://github.com/ros-gbp/ompl-release.git
      version: 1.0.3094-0
    status: maintained
  ompl_visual_tools:
    doc:
      type: git
      url: https://github.com/davetcoleman/ompl_visual_tools.git
      version: jade-devel
    release:
      tags:
        release: release/jade/{package}/{version}
      url: https://github.com/davetcoleman/ompl_visual_tools-release.git
      version: 2.3.1-0
    source:
      type: git
      url: https://github.com/davetcoleman/ompl_visual_tools.git
      version: jade-devel
    status: developed
  open_karto:
    doc:
      type: git
      url: https://github.com/ros-perception/open_karto.git
      version: indigo-devel
    release:
      tags:
        release: release/jade/{package}/{version}
      url: https://github.com/ros-gbp/open_karto-release.git
      version: 1.1.3-1
    source:
      type: git
      url: https://github.com/ros-perception/open_karto.git
      version: indigo-devel
    status: maintained
  opencv3:
    release:
      tags:
        release: release/jade/{package}/{version}
      url: https://github.com/ros-gbp/opencv3-release.git
      version: 3.1.0-1
    status: maintained
  opencv_apps:
    doc:
      type: git
      url: https://github.com/ros-perception/opencv_apps.git
      version: indigo
    release:
      tags:
        release: release/indigo/{package}/{version}
      url: https://github.com/ros-perception/opencv_apps-release.git
      version: 1.11.13-0
    source:
      type: git
      url: https://github.com/ros-perception/opencv_apps.git
      version: indigo
    status: maintained
  opencv_candidate:
    release:
      tags:
        release: release/jade/{package}/{version}
      url: https://github.com/ros-gbp/opencv_candidate-release.git
      version: 0.2.4-0
    source:
      type: git
      url: https://github.com/wg-perception/opencv_candidate.git
      version: master
    status: maintained
  openhrp3:
    release:
      tags:
        release: release/jade/{package}/{version}
      url: https://github.com/tork-a/openhrp3-release.git
      version: 3.1.8-0
  openni2_camera:
    doc:
      type: git
      url: https://github.com/ros-drivers/openni2_camera.git
      version: indigo-devel
    release:
      tags:
        release: release/jade/{package}/{version}
      url: https://github.com/ros-gbp/openni2_camera-release.git
      version: 0.2.7-0
    source:
      type: git
      url: https://github.com/ros-drivers/openni2_camera.git
      version: indigo-devel
    status: maintained
  openni2_launch:
    doc:
      type: git
      url: https://github.com/ros-drivers/openni2_launch.git
      version: indigo-devel
    release:
      tags:
        release: release/jade/{package}/{version}
      url: https://github.com/ros-gbp/openni2_launch.git
      version: 0.2.2-0
    status: maintained
  openni_camera:
    doc:
      type: git
      url: https://github.com/ros-drivers/openni_camera.git
      version: indigo-devel
    release:
      tags:
        release: release/jade/{package}/{version}
      url: https://github.com/ros-gbp/openni_camera-release.git
      version: 1.9.5-0
    source:
      type: git
      url: https://github.com/ros-drivers/openni_camera.git
      version: indigo-devel
    status: maintained
  openni_launch:
    doc:
      type: git
      url: https://github.com/ros-drivers/openni_launch.git
      version: indigo-devel
    release:
      tags:
        release: release/jade/{package}/{version}
      url: https://github.com/ros-gbp/openni_launch-release.git
      version: 1.9.8-0
    source:
      type: git
      url: https://github.com/ros-drivers/openni_launch.git
      version: indigo-devel
    status: maintained
  openreroc_motion_sensor:
    doc:
      type: git
      url: https://github.com/Kumikomi/openreroc_motion_sensor.git
      version: master
    source:
      type: git
      url: https://github.com/Kumikomi/openreroc_motion_sensor.git
      version: master
  openreroc_pwm:
    doc:
      type: git
      url: https://github.com/Kumikomi/openreroc_pwm.git
      version: master
    source:
      type: git
      url: https://github.com/Kumikomi/openreroc_pwm.git
      version: master
  openrtm_aist:
    release:
      tags:
        release: release/jade/{package}/{version}
      url: https://github.com/tork-a/openrtm_aist-release.git
      version: 1.1.0-2
    status: developed
  openrtm_aist_python:
    release:
      tags:
        release: release/jade/{package}/{version}
      url: https://github.com/tork-a/openrtm_aist_python-release.git
      version: 1.1.0-1
  openslam_gmapping:
    release:
      tags:
        release: release/jade/{package}/{version}
      url: https://github.com/ros-gbp/openslam_gmapping-release.git
      version: 0.1.1-0
    source:
      type: git
      url: https://github.com/ros-perception/openslam_gmapping.git
      version: master
    status: maintained
  orocos_kinematics_dynamics:
    release:
      packages:
      - orocos_kdl
      - orocos_kinematics_dynamics
      - python_orocos_kdl
      tags:
        release: release/jade/{package}/{version}
      url: https://github.com/smits/orocos-kdl-release.git
      version: 1.3.1-0
    source:
      type: git
      url: https://github.com/orocos/orocos_kinematics_dynamics.git
      version: master
    status: maintained
  p2os:
    doc:
      type: git
      url: https://github.com/allenh1/p2os.git
      version: master
    release:
      packages:
      - p2os_doc
      - p2os_driver
      - p2os_launch
      - p2os_msgs
      - p2os_teleop
      - p2os_urdf
      tags:
        release: release/jade/{package}/{version}
      url: https://github.com/allenh1/p2os-release.git
      version: 2.0.5-0
    source:
      type: git
      url: https://github.com/allenh1/p2os.git
      version: master
    status: developed
  parrot_arsdk:
    release:
      tags:
        release: release/jade/{package}/{version}
      url: https://github.com/AutonomyLab/parrot_arsdk-release.git
      version: 3.9.1-2
    source:
      type: git
      url: https://github.com/AutonomyLab/parrot_arsdk.git
      version: indigo-devel
    status: developed
  patrolling_sim:
    doc:
      type: git
      url: https://github.com/davidbsp/patrolling_sim.git
      version: master
    status: maintained
  pcl_conversions:
    doc:
      type: git
      url: https://github.com/ros-perception/pcl_conversions.git
      version: indigo-devel
    release:
      tags:
        release: release/jade/{package}/{version}
      url: https://github.com/ros-gbp/pcl_conversions-release.git
      version: 0.2.0-1
    source:
      type: git
      url: https://github.com/ros-perception/pcl_conversions.git
      version: indigo-devel
    status: maintained
  pcl_msgs:
    doc:
      type: git
      url: https://github.com/ros-perception/pcl_msgs.git
      version: indigo-devel
    release:
      tags:
        release: release/jade/{package}/{version}
      url: https://github.com/ros-gbp/pcl_msgs-release.git
      version: 0.2.0-0
    source:
      type: git
      url: https://github.com/ros-perception/pcl_msgs.git
      version: indigo-devel
    status: maintained
  people:
    doc:
      type: git
      url: https://github.com/wg-perception/people.git
      version: indigo-devel
    release:
      packages:
      - face_detector
      - leg_detector
      - people
      - people_msgs
      - people_tracking_filter
      - people_velocity_tracker
      tags:
        release: release/jade/{package}/{version}
      url: https://github.com/OSUrobotics/people-release.git
      version: 1.0.10-0
    source:
      type: git
      url: https://github.com/wg-perception/people.git
      version: indigo-devel
    status: maintained
  pepper_meshes:
    release:
      tags:
        release: release/jade/{package}/{version}
      url: https://github.com/ros-naoqi/pepper_meshes-release.git
      version: 0.2.3-0
    source:
      type: git
      url: https://github.com/ros-naoqi/pepper_meshes.git
      version: master
    status: maintained
  pepper_moveit_config:
    doc:
      type: git
      url: https://github.com/ros-naoqi/pepper_moveit_config.git
      version: master
    release:
      tags:
        release: release/jade/{package}/{version}
      url: https://github.com/ros-naoqi/pepper_moveit_config-release.git
      version: 0.0.4-1
    source:
      type: git
      url: https://github.com/ros-naoqi/pepper_moveit_config.git
      version: master
    status: maintained
  pepper_robot:
    doc:
      type: git
      url: https://github.com/ros-naoqi/pepper_robot.git
      version: master
    release:
      packages:
      - pepper_bringup
      - pepper_description
      - pepper_robot
      - pepper_sensors_py
      tags:
        release: release/jade/{package}/{version}
      url: https://github.com/ros-naoqi/pepper_robot-release.git
      version: 0.1.7-0
    source:
      type: git
      url: https://github.com/ros-naoqi/pepper_robot.git
      version: master
    status: maintained
  perception_pcl:
    doc:
      type: git
      url: https://github.com/ros-perception/perception_pcl.git
      version: jade-devel
    release:
      packages:
      - pcl_ros
      - perception_pcl
      tags:
        release: release/jade/{package}/{version}
      url: https://github.com/ros-gbp/perception_pcl-release.git
      version: 1.3.0-0
    source:
      type: git
      url: https://github.com/ros-perception/perception_pcl.git
      version: jade-devel
    status: maintained
  pid:
    doc:
      type: git
      url: https://bitbucket.org/AndyZe/pid.git
      version: master
    release:
      tags:
        release: release/jade/{package}/{version}
      url: https://github.com/AndyZelenak/pid-release.git
      version: 0.0.15-0
    source:
      type: git
      url: https://bitbucket.org/AndyZe/pid.git
      version: master
    status: maintained
  pluginlib:
    doc:
      type: git
      url: https://github.com/ros/pluginlib.git
      version: indigo-devel
    release:
      tags:
        release: release/jade/{package}/{version}
      url: https://github.com/ros-gbp/pluginlib-release.git
      version: 1.10.3-0
    source:
      test_pull_requests: true
      type: git
      url: https://github.com/ros/pluginlib.git
      version: indigo-devel
    status: maintained
  pocketsphinx:
    doc:
      type: git
      url: https://github.com/mikeferguson/pocketsphinx.git
      version: indigo-devel
    release:
      tags:
        release: release/jade/{package}/{version}
      url: https://github.com/ros-gbp/pocketsphinx-release.git
      version: 0.4.0-0
    status: maintained
  pointcloud_to_laserscan:
    doc:
      type: git
      url: https://github.com/ros-perception/pointcloud_to_laserscan.git
      version: indigo-devel
    release:
      tags:
        release: release/jade/{package}/{version}
      url: https://github.com/ros-gbp/pointcloud_to_laserscan-release.git
      version: 1.3.0-0
    source:
      type: git
      url: https://github.com/ros-perception/pointcloud_to_laserscan.git
      version: indigo-devel
    status: maintained
  pointgrey_camera_driver:
    doc:
      type: git
      url: https://github.com/ros-drivers/pointgrey_camera_driver.git
      version: master
    release:
      packages:
      - image_exposure_msgs
      - pointgrey_camera_description
      - pointgrey_camera_driver
      - statistics_msgs
      - wfov_camera_msgs
      tags:
        release: release/jade/{package}/{version}
      url: https://github.com/ros-drivers-gbp/pointgrey_camera_driver-release.git
      version: 0.12.1-0
    source:
      type: git
      url: https://github.com/ros-drivers/pointgrey_camera_driver.git
      version: master
    status: maintained
  power_msgs:
    doc:
      type: git
      url: https://github.com/fetchrobotics/power_msgs.git
      version: master
    release:
      tags:
        release: release/jade/{package}/{version}
      url: https://github.com/fetchrobotics-gbp/power_msgs-release.git
      version: 0.1.3-0
    status: developed
  pr2_common:
    doc:
      type: git
      url: https://github.com/pr2/pr2_common.git
      version: indigo-devel
    release:
      packages:
      - pr2_common
      - pr2_dashboard_aggregator
      - pr2_description
      - pr2_machine
      - pr2_msgs
      tags:
        release: release/jade/{package}/{version}
      url: https://github.com/pr2-gbp/pr2_common-release.git
      version: 1.11.9-0
    source:
      type: git
      url: https://github.com/pr2/pr2_common.git
      version: indigo-devel
    status: maintained
  pr2_controllers:
    release:
      packages:
      - ethercat_trigger_controllers
      - joint_trajectory_action
      - pr2_calibration_controllers
      - pr2_controllers
      - pr2_controllers_msgs
      - pr2_gripper_action
      - pr2_head_action
      - pr2_mechanism_controllers
      - robot_mechanism_controllers
      - single_joint_position_action
      tags:
        release: release/jade/{package}/{version}
      url: https://github.com/pr2-gbp/pr2_controllers-release.git
      version: 1.10.13-0
    source:
      type: git
      url: https://github.com/pr2/pr2_controllers.git
      version: indigo-devel
    status: maintained
  pr2_mechanism:
    release:
      packages:
      - pr2_controller_interface
      - pr2_controller_manager
      - pr2_hardware_interface
      - pr2_mechanism
      - pr2_mechanism_diagnostics
      - pr2_mechanism_model
      tags:
        release: release/jade/{package}/{version}
      url: https://github.com/pr2-gbp/pr2_mechanism-release.git
      version: 1.8.16-0
    source:
      type: git
      url: https://github.com/pr2/pr2_mechanism.git
      version: indigo-devel
    status: maintained
  pr2_mechanism_msgs:
    release:
      tags:
        release: release/jade/{package}/{version}
      url: https://github.com/ros-gbp/pr2_mechanism_msgs-release.git
      version: 1.8.1-0
    source:
      type: git
      url: https://github.com/pr2/pr2_mechanism_msgs.git
      version: master
    status: maintained
  pugixml:
    doc:
      type: git
      url: https://github.com/joselusl/pugixml.git
      version: master
    release:
      tags:
        release: release/jade/{package}/{version}
      url: https://github.com/joselusl/pugixml-release.git
      version: 1.7.1-0
    source:
      type: git
      url: https://github.com/joselusl/pugixml.git
      version: master
    status: developed
  pyros_config:
    doc:
      type: git
      url: https://github.com/asmodehn/pyros-config.git
      version: jade
    release:
      tags:
        release: release/jade/{package}/{version}
      url: https://github.com/asmodehn/pyros-config-rosrelease.git
      version: 0.1.2-0
    source:
      type: git
      url: https://github.com/asmodehn/pyros-config.git
      version: jade
    status: developed
  pyros_test:
    doc:
      type: git
      url: https://github.com/asmodehn/pyros-test.git
      version: jade
    release:
      tags:
        release: release/jade/{package}/{version}
      url: https://github.com/asmodehn/pyros-test-release.git
      version: 0.0.4-0
    source:
      type: git
      url: https://github.com/asmodehn/pyros-test.git
      version: jade
    status: developed
  pyros_utils:
    doc:
      type: git
      url: https://github.com/asmodehn/pyros-utils.git
      version: jade
    release:
      tags:
        release: release/jade/{package}/{version}
      url: https://github.com/asmodehn/pyros-utils-release.git
      version: 0.1.2-0
    source:
      type: git
      url: https://github.com/asmodehn/pyros-utils.git
      version: jade
    status: developed
  python_ethernet_rmp:
    doc:
      type: git
      url: https://github.com/GT-RAIL/python_ethernet_rmp.git
      version: master
    release:
      tags:
        release: release/jade/{package}/{version}
      url: https://github.com/gt-rail-release/python_ethernet_rmp-release.git
      version: 0.0.2-0
    source:
      type: git
      url: https://github.com/GT-RAIL/python_ethernet_rmp.git
      version: develop
    status: maintained
  python_qt_binding:
    doc:
      type: git
      url: https://github.com/ros-visualization/python_qt_binding.git
      version: groovy-devel
    release:
      tags:
        release: release/jade/{package}/{version}
      url: https://github.com/ros-gbp/python_qt_binding-release.git
      version: 0.2.19-0
    source:
      type: git
      url: https://github.com/ros-visualization/python_qt_binding.git
      version: groovy-devel
    status: maintained
  qt_gui_core:
    doc:
      type: git
      url: https://github.com/ros-visualization/qt_gui_core.git
      version: groovy-devel
    release:
      packages:
      - qt_dotgraph
      - qt_gui
      - qt_gui_app
      - qt_gui_core
      - qt_gui_cpp
      - qt_gui_py_common
      tags:
        release: release/jade/{package}/{version}
      url: https://github.com/ros-gbp/qt_gui_core-release.git
      version: 0.2.30-0
    source:
      type: git
      url: https://github.com/ros-visualization/qt_gui_core.git
      version: groovy-devel
    status: maintained
  qwt_dependency:
    doc:
      type: git
      url: https://github.com/ros-visualization/qwt_dependency.git
      version: indigo-devel
    release:
      tags:
        release: release/jade/{package}/{version}
      url: https://github.com/ros-gbp/qwt_dependency-release.git
      version: 1.0.1-0
    source:
      type: git
      url: https://github.com/ros-visualization/qwt_dependency.git
      version: indigo-devel
    status: maintained
  rail_ceiling:
    doc:
      type: git
      url: https://github.com/GT-RAIL/rail_ceiling.git
      version: master
    release:
      tags:
        release: release/jade/{package}/{version}
      url: https://github.com/gt-rail-release/rail_ceiling-release.git
      version: 0.0.4-0
    source:
      type: git
      url: https://github.com/GT-RAIL/rail_ceiling.git
      version: develop
    status: maintained
  rail_collada_models:
    doc:
      type: git
      url: https://github.com/GT-RAIL/rail_collada_models.git
      version: master
    release:
      tags:
        release: release/jade/{package}/{version}
      url: https://github.com/gt-rail-release/rail_collada_models-release.git
      version: 0.0.5-0
    source:
      type: git
      url: https://github.com/GT-RAIL/rail_collada_models.git
      version: develop
    status: maintained
  rail_manipulation_msgs:
    doc:
      type: git
      url: https://github.com/GT-RAIL/rail_manipulation_msgs.git
      version: master
    release:
      tags:
        release: release/jade/{package}/{version}
      url: https://github.com/gt-rail-release/rail_manipulation_msgs-release.git
      version: 0.0.8-0
    source:
      type: git
      url: https://github.com/GT-RAIL/rail_manipulation_msgs.git
      version: develop
    status: maintained
  rail_maps:
    doc:
      type: git
      url: https://github.com/GT-RAIL/rail_maps.git
      version: master
    release:
      tags:
        release: release/jade/{package}/{version}
      url: https://github.com/gt-rail-release/rail_maps-release.git
      version: 0.2.5-0
    source:
      type: git
      url: https://github.com/GT-RAIL/rail_maps.git
      version: develop
    status: maintained
  rail_pick_and_place:
    doc:
      type: git
      url: https://github.com/GT-RAIL/rail_pick_and_place.git
      version: master
    release:
      packages:
      - graspdb
      - rail_grasp_collection
      - rail_pick_and_place
      - rail_pick_and_place_msgs
      - rail_pick_and_place_tools
      - rail_recognition
      tags:
        release: release/jade/{package}/{version}
      url: https://github.com/gt-rail-release/rail_pick_and_place-release.git
      version: 1.1.9-0
    source:
      type: git
      url: https://github.com/GT-RAIL/rail_pick_and_place.git
      version: develop
    status: maintained
  rail_segmentation:
    doc:
      type: git
      url: https://github.com/GT-RAIL/rail_segmentation.git
      version: master
    release:
      tags:
        release: release/jade/{package}/{version}
      url: https://github.com/gt-rail-release/rail_segmentation.git
      version: 0.1.9-0
    source:
      type: git
      url: https://github.com/GT-RAIL/rail_segmentation.git
      version: develop
    status: maintained
  rail_user_queue_manager:
    doc:
      type: git
      url: https://github.com/GT-RAIL/rail_user_queue_manager.git
      version: master
    release:
      tags:
        release: release/jade/{package}/{version}
      url: https://github.com/gt-rail-release/rail_user_queue_manager-release.git
      version: 0.0.2-0
    source:
      type: git
      url: https://github.com/GT-RAIL/rail_user_queue_manager.git
      version: develop
    status: maintained
  random_numbers:
    doc:
      type: git
      url: https://github.com/ros-planning/random_numbers.git
      version: master
    release:
      tags:
        release: release/jade/{package}/{version}
      url: https://github.com/ros-gbp/random_numbers-release.git
      version: 0.3.0-0
    source:
      type: git
      url: https://github.com/ros-planning/random_numbers.git
      version: master
    status: maintained
  razor_imu_9dof:
    doc:
      type: git
      url: https://github.com/KristofRobot/razor_imu_9dof.git
      version: indigo-devel
    release:
      tags:
        release: release/kinetic/{package}/{version}
      url: https://github.com/KristofRobot/razor_imu_9dof-release.git
      version: 1.1.1-0
    source:
      type: git
      url: https://github.com/KristofRobot/razor_imu_9dof.git
      version: indigo-devel
    status: maintained
  realtime_tools:
    doc:
      type: git
      url: https://github.com/ros-controls/realtime_tools.git
      version: indigo-devel
    release:
      tags:
        release: release/jade/{package}/{version}
      url: https://github.com/ros-gbp/realtime_tools-release.git
      version: 1.9.1-0
    source:
      type: git
      url: https://github.com/ros-controls/realtime_tools.git
      version: indigo-devel
    status: maintained
  resource_retriever:
    doc:
      type: git
      url: https://github.com/ros/resource_retriever.git
      version: indigo-devel
    release:
      tags:
        release: release/jade/{package}/{version}
      url: https://github.com/ros-gbp/resource_retriever-release.git
      version: 1.11.6-0
    source:
      type: git
      url: https://github.com/ros/resource_retriever.git
      version: indigo-devel
    status: maintained
  rfsm:
    doc:
      type: git
      url: https://github.com/orocos/rFSM.git
      version: master
    release:
      tags:
        release: release/jade/{package}/{version}
      url: https://github.com/orocos-gbp/rfsm-release.git
      version: 1.0.0-0
    source:
      type: git
      url: https://github.com/orocos/rFSM.git
      version: master
    status: maintained
  rgbd_launch:
    doc:
      type: git
      url: https://github.com/ros-drivers/rgbd_launch.git
      version: indigo-devel
    release:
      tags:
        release: release/jade/{package}/{version}
      url: https://github.com/ros-gbp/rgbd_launch-release.git
      version: 2.2.1-0
    source:
      type: git
      url: https://github.com/ros-drivers/rgbd_launch.git
      version: indigo-devel
    status: maintained
  rmp_msgs:
    doc:
      type: git
      url: https://github.com/GT-RAIL/rmp_msgs.git
      version: master
    release:
      tags:
        release: release/jade/{package}/{version}
      url: https://github.com/gt-rail-release/rmp_msgs-release.git
      version: 0.0.1-0
    source:
      type: git
      url: https://github.com/GT-RAIL/rmp_msgs.git
      version: develop
    status: maintained
  robot_calibration:
    doc:
      type: git
      url: https://github.com/mikeferguson/robot_calibration.git
      version: indigo-devel
    release:
      packages:
      - robot_calibration
      - robot_calibration_msgs
      tags:
        release: release/jade/{package}/{version}
      url: https://github.com/fetchrobotics-gbp/robot_calibration-release.git
      version: 0.5.2-0
    source:
      type: git
      url: https://github.com/mikeferguson/robot_calibration.git
      version: indigo-devel
    status: developed
  robot_controllers:
    doc:
      type: git
      url: https://github.com/fetchrobotics/robot_controllers.git
      version: indigo-devel
    release:
      packages:
      - robot_controllers
      - robot_controllers_interface
      - robot_controllers_msgs
      tags:
        release: release/jade/{package}/{version}
      url: https://github.com/fetchrobotics-gbp/robot_controllers-release.git
      version: 0.4.1-0
    status: developed
  robot_localization:
    doc:
      type: git
      url: https://github.com/cra-ros-pkg/robot_localization.git
      version: jade-devel
    release:
      tags:
        release: release/jade/{package}/{version}
      url: https://github.com/cra-ros-pkg/robot_localization-release.git
      version: 2.2.2-0
    source:
      type: git
      url: https://github.com/cra-ros-pkg/robot_localization.git
      version: jade-devel
    status: maintained
  robot_model:
    doc:
      type: git
      url: https://github.com/ros/robot_model.git
      version: indigo-devel
    release:
      packages:
      - collada_parser
      - collada_urdf
      - joint_state_publisher
      - kdl_parser
      - kdl_parser_py
      - robot_model
      - urdf
      - urdf_parser_plugin
      tags:
        release: release/jade/{package}/{version}
      url: https://github.com/ros-gbp/robot_model-release.git
      version: 1.11.11-0
    source:
      test_pull_requests: true
      type: git
      url: https://github.com/ros/robot_model.git
      version: indigo-devel
    status: maintained
  robot_pose_publisher:
    doc:
      type: git
      url: https://github.com/GT-RAIL/robot_pose_publisher.git
      version: master
    release:
      tags:
        release: release/jade/{package}/{version}
      url: https://github.com/gt-rail-release/robot_pose_publisher-release.git
      version: 0.2.3-0
    source:
      type: git
      url: https://github.com/GT-RAIL/robot_pose_publisher.git
      version: develop
    status: maintained
  robot_self_filter:
    release:
      tags:
        release: release/jade/{package}/{version}
      url: https://github.com/pr2-gbp/robot_self_filter-gbp.git
      version: 0.1.29-0
    source:
      type: git
      url: https://github.com/pr2/robot_self_filter.git
      version: indigo-devel
    status: developed
  robot_state_publisher:
    doc:
      type: git
      url: https://github.com/ros/robot_state_publisher.git
      version: jade-devel
    release:
      tags:
        release: release/jade/{package}/{version}
      url: https://github.com/ros-gbp/robot_state_publisher-release.git
      version: 1.12.2-0
    source:
      test_pull_requests: true
      type: git
      url: https://github.com/ros/robot_state_publisher.git
      version: jade-devel
    status: maintained
  robot_upstart:
    doc:
      type: git
      url: https://github.com/clearpathrobotics/robot_upstart.git
      version: jade-devel
    release:
      tags:
        release: release/jade/{package}/{version}
      url: https://github.com/clearpath-gbp/robot_upstart-release.git
      version: 0.2.0-0
    source:
      type: git
      url: https://github.com/clearpathrobotics/robot_upstart.git
      version: jade-devel
    status: maintained
  robot_web_tools:
    doc:
      type: git
      url: https://github.com/RobotWebTools/robot_web_tools.git
      version: master
    release:
      tags:
        release: release/jade/{package}/{version}
      url: https://github.com/RobotWebTools-release/robot_web_tools-release.git
      version: 0.0.3-0
    source:
      type: git
      url: https://github.com/RobotWebTools/robot_web_tools.git
      version: develop
    status: maintained
  roboteq:
    doc:
      type: git
      url: https://github.com/g/roboteq.git
      version: master
    release:
      packages:
      - roboteq_diagnostics
      - roboteq_driver
      - roboteq_msgs
      tags:
        release: release/jade/{package}/{version}
      url: https://github.com/clearpath-gbp/roboteq-release.git
      version: 0.1.2-0
    source:
      type: git
      url: https://github.com/g/roboteq.git
      version: master
    status: maintained
  romeo_moveit_config:
    doc:
      type: git
      url: https://github.com/ros-aldebaran/romeo_moveit_config.git
      version: master
    release:
      tags:
        release: release/jade/{package}/{version}
      url: https://github.com/ros-aldebaran/romeo_moveit_config-release.git
      version: 0.2.6-0
    source:
      type: git
      url: https://github.com/ros-aldebaran/romeo_moveit_config.git
      version: master
    status: maintained
  romeo_robot:
    doc:
      type: git
      url: https://github.com/ros-aldebaran/romeo_robot.git
      version: master
    release:
      packages:
      - romeo_bringup
      - romeo_description
      - romeo_robot
      - romeo_sensors_py
      tags:
        release: release/jade/{package}/{version}
      url: https://github.com/ros-aldebaran/romeo_robot-release.git
      version: 0.1.3-1
    source:
      type: git
      url: https://github.com/ros-aldebaran/romeo_robot.git
      version: master
    status: maintained
  ros:
    doc:
      type: git
      url: https://github.com/ros/ros.git
      version: jade-devel
    release:
      packages:
      - mk
      - ros
      - rosbash
      - rosboost_cfg
      - rosbuild
      - rosclean
      - roscreate
      - roslang
      - roslib
      - rosmake
      - rosunit
      tags:
        release: release/jade/{package}/{version}
      url: https://github.com/ros-gbp/ros-release.git
      version: 1.12.7-0
    source:
      test_pull_requests: true
      type: git
      url: https://github.com/ros/ros.git
      version: jade-devel
    status: maintained
  ros_comm:
    doc:
      type: git
      url: https://github.com/ros/ros_comm.git
      version: indigo-devel
    release:
      packages:
      - message_filters
      - ros_comm
      - rosbag
      - rosbag_storage
      - rosconsole
      - roscpp
      - rosgraph
      - roslaunch
      - roslz4
      - rosmaster
      - rosmsg
      - rosnode
      - rosout
      - rosparam
      - rospy
      - rosservice
      - rostest
      - rostopic
      - roswtf
      - topic_tools
      - xmlrpcpp
      tags:
        release: release/jade/{package}/{version}
      url: https://github.com/ros-gbp/ros_comm-release.git
      version: 1.11.20-0
    source:
      test_pull_requests: true
      type: git
      url: https://github.com/ros/ros_comm.git
      version: indigo-devel
    status: maintained
  ros_comm_msgs:
    doc:
      type: git
      url: https://github.com/ros/ros_comm_msgs.git
      version: indigo-devel
    release:
      packages:
      - rosgraph_msgs
      - std_srvs
      tags:
        release: release/jade/{package}/{version}
      url: https://github.com/ros-gbp/ros_comm_msgs-release.git
      version: 1.11.2-0
    source:
      type: git
      url: https://github.com/ros/ros_comm_msgs.git
      version: indigo-devel
    status: maintained
  ros_control:
    doc:
      type: git
      url: https://github.com/ros-controls/ros_control.git
      version: jade-devel
    release:
      packages:
      - controller_interface
      - controller_manager
      - controller_manager_msgs
      - controller_manager_tests
      - hardware_interface
      - joint_limits_interface
      - ros_control
      - rqt_controller_manager
      - transmission_interface
      tags:
        release: release/jade/{package}/{version}
      url: https://github.com/ros-gbp/ros_control-release.git
      version: 0.10.0-1
    source:
      type: git
      url: https://github.com/ros-controls/ros_control.git
      version: jade-devel
    status: maintained
  ros_control_boilerplate:
    doc:
      type: git
      url: https://github.com/davetcoleman/ros_control_boilerplate.git
      version: jade-devel
    release:
      tags:
        release: release/jade/{package}/{version}
      url: https://github.com/davetcoleman/ros_control_boilerplate-release.git
      version: 0.3.1-0
    source:
      type: git
      url: https://github.com/davetcoleman/ros_control_boilerplate.git
      version: jade-devel
    status: developed
  ros_controllers:
    doc:
      type: git
      url: https://github.com/ros-controls/ros_controllers.git
      version: jade-devel
    release:
      packages:
      - diff_drive_controller
      - effort_controllers
      - force_torque_sensor_controller
      - forward_command_controller
      - gripper_action_controller
      - imu_sensor_controller
      - joint_state_controller
      - joint_trajectory_controller
      - position_controllers
      - ros_controllers
      - rqt_joint_trajectory_controller
      - velocity_controllers
      tags:
        release: release/jade/{package}/{version}
      url: https://github.com/ros-gbp/ros_controllers-release.git
      version: 0.10.0-0
    source:
      type: git
      url: https://github.com/ros-controls/ros_controllers.git
      version: jade-devel
    status: maintained
  ros_emacs_utils:
    doc:
      type: git
      url: https://github.com/code-iai/ros_emacs_utils.git
      version: master
    release:
      packages:
      - ros_emacs_utils
      - rosemacs
      - roslisp_repl
      - slime_ros
      - slime_wrapper
      tags:
        release: release/jade/{package}/{version}
      url: https://github.com/code-iai-release/ros_emacs_utils-release.git
      version: 0.4.9-0
    source:
      type: git
      url: https://github.com/code-iai/ros_emacs_utils.git
      version: master
    status: maintained
  ros_ethernet_rmp:
    doc:
      type: git
      url: https://github.com/GT-RAIL/ros_ethernet_rmp.git
      version: master
    release:
      tags:
        release: release/jade/{package}/{version}
      url: https://github.com/gt-rail-release/ros_ethernet_rmp-release.git
      version: 0.0.8-0
    source:
      type: git
      url: https://github.com/GT-RAIL/ros_ethernet_rmp.git
      version: develop
    status: maintained
  ros_tutorials:
    doc:
      type: git
      url: https://github.com/ros/ros_tutorials.git
      version: jade-devel
    release:
      packages:
      - ros_tutorials
      - roscpp_tutorials
      - rospy_tutorials
      - turtlesim
      tags:
        release: release/jade/{package}/{version}
      url: https://github.com/ros-gbp/ros_tutorials-release.git
      version: 0.6.2-0
    source:
      test_pull_requests: true
      type: git
      url: https://github.com/ros/ros_tutorials.git
      version: jade-devel
    status: maintained
  rosaria:
    doc:
      type: git
      url: https://github.com/amor-ros-pkg/rosaria.git
      version: master
    source:
      type: git
      url: https://github.com/amor-ros-pkg/rosaria.git
      version: master
    status: maintained
  rosauth:
    doc:
      type: git
      url: https://github.com/GT-RAIL/rosauth.git
      version: master
    release:
      tags:
        release: release/jade/{package}/{version}
      url: https://github.com/gt-rail-release/rosauth-release.git
      version: 0.1.7-0
    source:
      type: git
      url: https://github.com/GT-RAIL/rosauth.git
      version: develop
    status: maintained
  rosbag_migration_rule:
    release:
      tags:
        release: release/jade/{package}/{version}
      url: https://github.com/ros-gbp/rosbag_migration_rule-release.git
      version: 1.0.0-0
    status: maintained
  rosbridge_suite:
    doc:
      type: git
      url: https://github.com/RobotWebTools/rosbridge_suite.git
      version: master
    release:
      packages:
      - rosapi
      - rosbridge_library
      - rosbridge_server
      - rosbridge_suite
      tags:
        release: release/jade/{package}/{version}
      url: https://github.com/RobotWebTools-release/rosbridge_suite-release.git
      version: 0.7.15-0
    source:
      type: git
      url: https://github.com/RobotWebTools/rosbridge_suite.git
      version: develop
    status: maintained
  rosconsole_bridge:
    doc:
      type: git
      url: https://github.com/ros/rosconsole_bridge.git
      version: indigo-devel
    release:
      tags:
        release: release/jade/{package}/{version}
      url: https://github.com/ros-gbp/rosconsole_bridge-release.git
      version: 0.4.4-0
    source:
      test_pull_requests: true
      type: git
      url: https://github.com/ros/rosconsole_bridge.git
      version: indigo-devel
    status: maintained
  roscpp_core:
    doc:
      type: git
      url: https://github.com/ros/roscpp_core.git
      version: indigo-devel
    release:
      packages:
      - cpp_common
      - roscpp_core
      - roscpp_serialization
      - roscpp_traits
      - rostime
      tags:
        release: release/jade/{package}/{version}
      url: https://github.com/ros-gbp/roscpp_core-release.git
      version: 0.5.7-0
    source:
      test_pull_requests: true
      type: git
      url: https://github.com/ros/roscpp_core.git
      version: indigo-devel
    status: maintained
  rosdoc_lite:
    doc:
      type: git
      url: https://github.com/ros-infrastructure/rosdoc_lite.git
      version: master
    release:
      tags:
        release: release/jade/{package}/{version}
      url: https://github.com/ros-gbp/rosdoc_lite-release.git
      version: 0.2.6-0
    source:
      type: git
      url: https://github.com/ros-infrastructure/rosdoc_lite.git
      version: master
    status: maintained
  rosh_core:
    doc:
      type: git
      url: https://github.com/OSUrobotics/rosh_core.git
      version: hydro-devel
    release:
      packages:
      - rosh
      - rosh_core
      - roshlaunch
      tags:
        release: release/jade/{package}/{version}
      url: https://github.com/OSUrobotics/rosh_core-release.git
      version: 1.0.9-0
    source:
      type: git
      url: https://github.com/OSUrobotics/rosh_core.git
      version: hydro-devel
    status: maintained
  rosh_desktop_plugins:
    doc:
      type: git
      url: https://github.com/OSUrobotics/rosh_desktop_plugins.git
      version: master
    release:
      packages:
      - rosh_desktop
      - rosh_desktop_plugins
      - rosh_visualization
      tags:
        release: release/jade/{package}/{version}
      url: https://github.com/OSUrobotics/rosh_desktop_plugins-release.git
      version: 1.0.4-0
    source:
      type: git
      url: https://github.com/OSUrobotics/rosh_desktop_plugins.git
      version: master
    status: maintained
  rosh_robot_plugins:
    doc:
      type: git
      url: https://github.com/OSUrobotics/rosh_robot_plugins.git
      version: master
    release:
      packages:
      - rosh_common
      - rosh_geometry
      - rosh_robot
      - rosh_robot_plugins
      tags:
        release: release/jade/{package}/{version}
      url: https://github.com/OSUrobotics/rosh_robot_plugins-release.git
      version: 1.0.2-0
    source:
      type: git
      url: https://github.com/OSUrobotics/rosh_robot_plugins.git
      version: master
    status: maintained
  roslint:
    doc:
      type: git
      url: https://github.com/ros/roslint.git
      version: master
    release:
      tags:
        release: release/jade/{package}/{version}
      url: https://github.com/ros-gbp/roslint-release.git
      version: 0.10.0-0
    source:
      type: git
      url: https://github.com/ros/roslint.git
      version: master
    status: maintained
  roslisp:
    doc:
      type: git
      url: https://github.com/ros/roslisp.git
      version: master
    release:
      tags:
        release: release/jade/{package}/{version}
      url: https://github.com/ros-gbp/roslisp-release.git
      version: 1.9.20-0
    source:
      type: git
      url: https://github.com/ros/roslisp.git
      version: master
    status: maintained
  roslisp_common:
    doc:
      type: git
      url: https://github.com/ros/roslisp_common.git
      version: master
    release:
      packages:
      - actionlib_lisp
      - cl_tf
      - cl_tf2
      - cl_transforms
      - cl_transforms_stamped
      - cl_urdf
      - cl_utils
      - roslisp_common
      - roslisp_utilities
      tags:
        release: release/jade/{package}/{version}
      url: https://github.com/ros-gbp/roslisp_common-release.git
      version: 0.2.8-0
    source:
      type: git
      url: https://github.com/ros/roslisp_common.git
      version: master
    status: developed
  rospack:
    doc:
      type: git
      url: https://github.com/ros/rospack.git
      version: jade-devel
    release:
      tags:
        release: release/jade/{package}/{version}
      url: https://github.com/ros-gbp/rospack-release.git
      version: 2.3.0-0
    source:
      test_pull_requests: true
      type: git
      url: https://github.com/ros/rospack.git
      version: jade-devel
    status: maintained
  rosparam_shortcuts:
    doc:
      type: git
      url: https://github.com/davetcoleman/rosparam_shortcuts.git
      version: jade-devel
    release:
      tags:
        release: release/jade/{package}/{version}
      url: https://github.com/davetcoleman/rosparam_shortcuts-release.git
      version: 0.1.1-0
    source:
      type: git
      url: https://github.com/davetcoleman/rosparam_shortcuts.git
      version: jade-devel
    status: developed
  rospeex:
    doc:
      type: git
      url: https://bitbucket.org/rospeex/rospeex.git
      version: jade
    release:
      packages:
      - rospeex
      - rospeex_audiomonitor
      - rospeex_core
      - rospeex_if
      - rospeex_launch
      - rospeex_msgs
      - rospeex_samples
      - rospeex_webaudiomonitor
      tags:
        release: release/jade/{package}/{version}
      url: https://bitbucket.org/rospeex/rospeex-release.git
      version: 2.14.6-0
    source:
      type: git
      url: https://bitbucket.org/rospeex/rospeex.git
      version: jade
    status: developed
  rospilot:
    release:
      tags:
        release: release/jade/{package}/{version}
      url: https://github.com/rospilot/rospilot-release.git
      version: 1.2.0-0
    source:
      type: git
      url: https://github.com/rospilot/rospilot.git
      version: jade
    status: developed
  rospy_message_converter:
    doc:
      type: git
      url: https://github.com/baalexander/rospy_message_converter.git
      version: master
    release:
      tags:
        release: release/jade/{package}/{version}
      url: https://github.com/baalexander/rospy_message_converter-release.git
      version: 0.4.0-0
    source:
      type: git
      url: https://github.com/baalexander/rospy_message_converter.git
      version: master
    status: maintained
  rosserial:
    doc:
      type: git
      url: https://github.com/ros-drivers/rosserial.git
      version: jade-devel
    release:
      packages:
      - rosserial
      - rosserial_arduino
      - rosserial_client
      - rosserial_embeddedlinux
      - rosserial_msgs
      - rosserial_python
      - rosserial_server
      - rosserial_windows
      - rosserial_xbee
      tags:
        release: release/jade/{package}/{version}
      url: https://github.com/ros-gbp/rosserial-release.git
      version: 0.7.1-0
    source:
      type: git
      url: https://github.com/ros-drivers/rosserial.git
      version: jade-devel
    status: maintained
  roswww:
    doc:
      type: git
      url: https://github.com/tork-a/roswww.git
      version: develop
    release:
      tags:
        release: release/jade/{package}/{version}
      url: https://github.com/tork-a/roswww-release.git
      version: 0.1.9-0
    source:
      type: git
      url: https://github.com/tork-a/roswww.git
      version: develop
    status: maintained
  rplidar_ros:
    doc:
      type: git
      url: https://github.com/robopeak/rplidar_ros.git
      version: master
    release:
      tags:
        release: release/jade/{package}/{version}
      url: https://github.com/kintzhao/rplidar_ros-release.git
      version: 1.5.4-0
    source:
      type: git
      url: https://github.com/robopeak/rplidar_ros.git
      version: master
    status: maintained
  rqt:
    doc:
      type: git
      url: https://github.com/ros-visualization/rqt.git
      version: groovy-devel
    release:
      packages:
      - rqt
      - rqt_gui
      - rqt_gui_cpp
      - rqt_gui_py
      tags:
        release: release/jade/{package}/{version}
      url: https://github.com/ros-gbp/rqt-release.git
      version: 0.2.14-0
    source:
      type: git
      url: https://github.com/ros-visualization/rqt.git
      version: groovy-devel
    status: maintained
  rqt_common_plugins:
    doc:
      type: git
      url: https://github.com/ros-visualization/rqt_common_plugins.git
      version: master
    release:
      packages:
      - rqt_action
      - rqt_bag
      - rqt_bag_plugins
      - rqt_common_plugins
      - rqt_console
      - rqt_dep
      - rqt_graph
      - rqt_image_view
      - rqt_launch
      - rqt_logger_level
      - rqt_msg
      - rqt_plot
      - rqt_publisher
      - rqt_py_common
      - rqt_py_console
      - rqt_reconfigure
      - rqt_service_caller
      - rqt_shell
      - rqt_srv
      - rqt_top
      - rqt_topic
      - rqt_web
      tags:
        release: release/jade/{package}/{version}
      url: https://github.com/ros-gbp/rqt_common_plugins-release.git
      version: 0.3.13-0
    source:
      type: git
      url: https://github.com/ros-visualization/rqt_common_plugins.git
      version: master
    status: developed
  rqt_ez_publisher:
    doc:
      type: git
      url: https://github.com/OTL/rqt_ez_publisher.git
      version: jade-devel
    release:
      tags:
        release: release/jade/{package}/{version}
      url: https://github.com/OTL/rqt_ez_publisher-release.git
      version: 0.3.2-0
    source:
      type: git
      url: https://github.com/OTL/rqt_ez_publisher.git
      version: jade-devel
    status: developed
  rqt_launchtree:
    doc:
      type: git
      url: https://github.com/pschillinger/rqt_launchtree.git
      version: master
    release:
      tags:
        release: release/jade/{package}/{version}
      url: https://github.com/pschillinger/rqt_launchtree-release.git
      version: 0.1.4-0
    source:
      type: git
      url: https://github.com/pschillinger/rqt_launchtree.git
      version: master
    status: maintained
  rqt_robot_plugins:
    doc:
      type: git
      url: https://github.com/ros-visualization/rqt_robot_plugins.git
      version: master
    release:
      packages:
      - rqt_moveit
      - rqt_nav_view
      - rqt_pose_view
      - rqt_robot_dashboard
      - rqt_robot_monitor
      - rqt_robot_plugins
      - rqt_robot_steering
      - rqt_runtime_monitor
      - rqt_rviz
      - rqt_tf_tree
      tags:
        release: release/jade/{package}/{version}
      url: https://github.com/ros-gbp/rqt_robot_plugins-release.git
      version: 0.4.3-0
    source:
      type: git
      url: https://github.com/ros-visualization/rqt_robot_plugins.git
      version: master
    status: developed
  rsv_balance:
    doc:
      type: git
      url: https://github.com/robosavvy/rsv_balance.git
      version: master
    status: maintained
  rsv_balance_desktop:
    doc:
      type: git
      url: https://github.com/robosavvy/rsv_balance_desktop.git
      version: master
    status: maintained
  rsv_balance_simulator:
    doc:
      type: git
      url: https://github.com/robosavvy/rsv_balance_simulator.git
      version: master
    status: maintained
  rsync_ros:
    doc:
      type: git
      url: https://github.com/clungzta/rsync_ros.git
      version: master
    source:
      type: git
      url: https://github.com/clungzta/rsync_ros.git
      version: master
    status: maintained
  rtabmap:
    doc:
      type: git
      url: https://github.com/introlab/rtabmap.git
      version: jade-devel
    release:
      tags:
        release: release/jade/{package}/{version}
      url: https://github.com/introlab/rtabmap-release.git
      version: 0.11.7-0
    source:
      type: git
      url: https://github.com/introlab/rtabmap.git
      version: jade-devel
    status: maintained
  rtabmap_ros:
    doc:
      type: git
      url: https://github.com/introlab/rtabmap_ros.git
      version: jade-devel
    release:
      tags:
        release: release/jade/{package}/{version}
      url: https://github.com/introlab/rtabmap_ros-release.git
      version: 0.11.7-1
    source:
      type: git
      url: https://github.com/introlab/rtabmap_ros.git
      version: jade-devel
    status: maintained
  rtctree:
    release:
      tags:
        release: release/jade/{package}/{version}
      url: https://github.com/tork-a/rtctree-release.git
      version: 3.0.1-0
  rtmros_common:
    release:
      packages:
      - hrpsys_ros_bridge
      - hrpsys_tools
      - openrtm_ros_bridge
      - openrtm_tools
      - rosnode_rtc
      - rtmbuild
      - rtmros_common
      tags:
        release: release/jade/{package}/{version}
      url: https://github.com/tork-a/rtmros_common-release.git
      version: 1.3.2-0
    status: developed
  rtshell:
    release:
      tags:
        release: release/jade/{package}/{version}
      url: https://github.com/tork-a/rtshell-release.git
      version: 3.0.1-2
    status: developed
  rtsprofile:
    release:
      tags:
        release: release/jade/{package}/{version}
      url: https://github.com/tork-a/rtsprofile-release.git
      version: 2.0.0-0
  rtt:
    doc:
      type: git
      url: https://github.com/orocos-toolchain/rtt.git
      version: toolchain-2.8
    release:
      tags:
        release: release/jade/{package}/{version}
      url: https://github.com/orocos-gbp/rtt-release.git
      version: 2.8.2-0
    source:
      type: git
      url: https://github.com/orocos-toolchain/rtt.git
      version: toolchain-2.8
    status: maintained
  rtt_geometry:
    doc:
      type: git
      url: https://github.com/orocos/rtt_geometry.git
      version: jade-devel
    release:
      packages:
      - eigen_typekit
      - kdl_typekit
      - rtt_geometry
      tags:
        release: release/jade/{package}/{version}
      url: https://github.com/orocos-gbp/rtt_geometry-release.git
      version: 2.8.1-0
    source:
      type: git
      url: https://github.com/orocos/rtt_geometry.git
      version: jade-devel
    status: maintained
  rtt_ros_integration:
    doc:
      type: git
      url: https://github.com/orocos/rtt_ros_integration.git
      version: jade-devel
    release:
      packages:
      - rtt_actionlib
      - rtt_actionlib_msgs
      - rtt_common_msgs
      - rtt_diagnostic_msgs
      - rtt_dynamic_reconfigure
      - rtt_geometry_msgs
      - rtt_kdl_conversions
      - rtt_nav_msgs
      - rtt_ros
      - rtt_ros_comm
      - rtt_ros_integration
      - rtt_ros_msgs
      - rtt_rosclock
      - rtt_roscomm
      - rtt_rosdeployment
      - rtt_rosgraph_msgs
      - rtt_rosnode
      - rtt_rospack
      - rtt_rosparam
      - rtt_sensor_msgs
      - rtt_shape_msgs
      - rtt_std_msgs
      - rtt_std_srvs
      - rtt_stereo_msgs
      - rtt_tf
      - rtt_trajectory_msgs
      - rtt_visualization_msgs
      tags:
        release: release/jade/{package}/{version}
      url: https://github.com/orocos-gbp/rtt_ros_integration-release.git
      version: 2.8.2-0
    source:
      type: git
      url: https://github.com/orocos/rtt_ros_integration.git
      version: jade-devel
    status: maintained
  rviz:
    doc:
      type: git
      url: https://github.com/ros-visualization/rviz.git
      version: indigo-devel
    release:
      tags:
        release: release/jade/{package}/{version}
      url: https://github.com/ros-gbp/rviz-release.git
      version: 1.11.14-0
    source:
      type: git
      url: https://github.com/ros-visualization/rviz.git
      version: indigo-devel
    status: maintained
  rviz_visual_tools:
    doc:
      type: git
      url: https://github.com/davetcoleman/rviz_visual_tools.git
      version: jade-devel
    release:
      tags:
        release: release/jade/{package}/{version}
      url: https://github.com/davetcoleman/rviz_visual_tools-release.git
      version: 2.2.0-0
    source:
      type: git
      url: https://github.com/davetcoleman/rviz_visual_tools.git
      version: jade-devel
    status: developed
  rwt_config_generator:
    doc:
      type: git
      url: https://github.com/DLu/rwt_config_generator.git
      version: master
    release:
      tags:
        release: release/jade/{package}/{version}
      url: https://github.com/wu-robotics/rwt_config_generator-release.git
      version: 0.0.2-0
    source:
      type: git
      url: https://github.com/DLu/rwt_config_generator.git
      version: master
    status: maintained
  rwt_ros:
    doc:
      type: git
      url: https://github.com/tork-a/rwt_ros.git
      version: hydro-devel
    status: developed
  sbpl:
    release:
      tags:
        release: release/jade/{package}/{version}
      url: https://github.com/ros-gbp/sbpl-release.git
      version: 1.2.0-3
    status: maintained
  scan_tools:
    doc:
      type: git
      url: https://github.com/ccny-ros-pkg/scan_tools.git
      version: indigo
    release:
      packages:
      - laser_ortho_projector
      - laser_scan_matcher
      - laser_scan_sparsifier
      - laser_scan_splitter
      - ncd_parser
      - polar_scan_matcher
      - scan_to_cloud_converter
      - scan_tools
      tags:
        release: release/jade/{package}/{version}
      url: https://github.com/tork-a/scan_tools-release.git
      version: 0.3.1-0
    source:
      type: git
      url: https://github.com/ccny-ros-pkg/scan_tools.git
      version: indigo
    status: maintained
  schunk_canopen_driver:
    doc:
      type: git
      url: https://github.com/fzi-forschungszentrum-informatik/schunk_canopen_driver.git
      version: master
    release:
      tags:
        release: release/jade/{package}/{version}
      url: https://github.com/fzi-forschungszentrum-informatik/schunk_canopen_driver-release.git
      version: 1.0.6-0
    source:
      type: git
      url: https://github.com/fzi-forschungszentrum-informatik/schunk_canopen_driver.git
      version: master
    status: maintained
  schunk_grippers:
    doc:
      type: git
      url: https://github.com/SmartRoboticSystems/schunk_grippers.git
      version: master
    release:
      packages:
      - schunk_ezn64
      - schunk_grippers
      - schunk_pg70
      tags:
        release: release/jade/{package}/{version}
      url: https://github.com/SmartRoboticSystems/schunk_grippers-release.git
      version: 1.3.6-0
    source:
      type: git
      url: https://github.com/SmartRoboticSystems/schunk_grippers.git
      version: master
    status: maintained
  screen_grab:
    doc:
      type: git
      url: https://github.com/lucasw/screen_grab.git
      version: 0.0.2
    release:
      tags:
        release: release/jade/{package}/{version}
      url: https://github.com/lucasw/screen_grab-release.git
      version: 0.0.2-0
    source:
      type: git
      url: https://github.com/lucasw/screen_grab.git
      version: master
    status: developed
  serial:
    doc:
      type: git
      url: https://github.com/wjwwood/serial.git
      version: master
    release:
      tags:
        release: release/jade/{package}/{version}
      url: https://github.com/wjwwood/serial-release.git
      version: 1.2.1-0
    source:
      type: git
      url: https://github.com/wjwwood/serial.git
      version: master
    status: maintained
  shape_tools:
    doc:
      type: git
      url: https://github.com/ros-planning/shape_tools.git
      version: master
    release:
      tags:
        release: release/jade/{package}/{version}
      url: https://github.com/ros-gbp/shape_tools-release.git
      version: 0.2.1-0
    source:
      type: git
      url: https://github.com/ros-planning/shape_tools.git
      version: master
    status: maintained
  sick_tim:
    doc:
      type: git
      url: https://github.com/uos/sick_tim.git
      version: jade
    release:
      tags:
        release: release/jade/{package}/{version}
      url: https://github.com/uos-gbp/sick_tim-release.git
      version: 0.0.8-0
    source:
      type: git
      url: https://github.com/uos/sick_tim.git
      version: jade
    status: developed
  sicktoolbox:
    release:
      tags:
        release: release/jade/{package}/{version}
      url: https://github.com/ros-gbp/sicktoolbox-release.git
      version: 1.0.103-0
  sicktoolbox_wrapper:
    release:
      tags:
        release: release/jade/{package}/{version}
      url: https://github.com/ros-gbp/sicktoolbox_wrapper-release.git
      version: 2.5.3-0
    status: maintained
  slam_gmapping:
    doc:
      type: git
      url: https://github.com/ros-perception/slam_gmapping.git
      version: hydro-devel
    release:
      packages:
      - gmapping
      - slam_gmapping
      tags:
        release: release/jade/{package}/{version}
      url: https://github.com/ros-gbp/slam_gmapping-release.git
      version: 1.3.8-0
    source:
      type: git
      url: https://github.com/ros-perception/slam_gmapping.git
      version: hydro-devel
    status: developed
  smart_battery_msgs:
    doc:
      type: git
      url: https://github.com/ros-drivers/smart_battery_msgs.git
      version: master
    release:
      tags:
        release: release/jade/{package}/{version}
      url: https://github.com/ros-gbp/smart_battery_msgs-release.git
      version: 0.1.0-0
    source:
      type: git
      url: https://github.com/ros-drivers/smart_battery_msgs.git
      version: master
    status: maintained
  sophus:
    release:
      tags:
        release: release/jade/{package}/{version}
      url: https://github.com/yujinrobot-release/sophus-release.git
      version: 0.9.0-1
    source:
      type: git
      url: https://github.com/stonier/sophus.git
      version: jade
    status: maintained
  spatial_temporal_learning:
    doc:
      type: git
      url: https://github.com/GT-RAIL/spatial_temporal_learning.git
      version: master
    release:
      packages:
      - spatial_temporal_learning
      - world_item_observer
      - world_item_search
      - worldlib
      tags:
        release: release/jade/{package}/{version}
      url: https://github.com/gt-rail-release/spatial_temporal_learning-release.git
      version: 0.0.2-0
    source:
      type: git
      url: https://github.com/GT-RAIL/spatial_temporal_learning.git
      version: develop
    status: developed
  srdfdom:
    doc:
      type: git
      url: https://github.com/ros-planning/srdfdom.git
      version: indigo-devel
    release:
      tags:
        release: release/jade/{package}/{version}
      url: https://github.com/ros-gbp/srdfdom-release.git
      version: 0.2.7-0
    source:
      type: git
      url: https://github.com/ros-planning/srdfdom.git
      version: indigo-devel
    status: maintained
  stage:
    release:
      tags:
        release: release/jade/{package}/{version}
      url: https://github.com/ros-gbp/stage-release.git
      version: 4.1.1-6
    source:
      type: git
      url: https://github.com/rtv/Stage.git
      version: master
    status: maintained
  stage_ros:
    doc:
      type: git
      url: https://github.com/ros-simulation/stage_ros.git
      version: master
    release:
      tags:
        release: release/jade/{package}/{version}
      url: https://github.com/ros-gbp/stage_ros-release.git
      version: 1.7.5-0
    source:
      type: git
      url: https://github.com/ros-simulation/stage_ros.git
      version: master
    status: maintained
  std_msgs:
    doc:
      type: git
      url: https://github.com/ros/std_msgs.git
      version: groovy-devel
    release:
      tags:
        release: release/jade/{package}/{version}
      url: https://github.com/ros-gbp/std_msgs-release.git
      version: 0.5.10-0
    source:
      type: git
      url: https://github.com/ros/std_msgs.git
      version: groovy-devel
    status: maintained
  stereo_slam:
    doc:
      type: git
      url: https://github.com/srv/stereo_slam.git
      version: indigo
  teb_local_planner:
    doc:
      type: git
      url: https://github.com/rst-tu-dortmund/teb_local_planner.git
      version: jade-devel
    release:
      tags:
        release: release/jade/{package}/{version}
      url: https://github.com/rst-tu-dortmund/teb_local_planner-release.git
      version: 0.5.1-0
    source:
      type: git
      url: https://github.com/rst-tu-dortmund/teb_local_planner.git
      version: jade-devel
    status: developed
  teb_local_planner_tutorials:
    doc:
      type: git
      url: https://github.com/rst-tu-dortmund/teb_local_planner_tutorials.git
      version: jade-devel
    release:
      tags:
        release: release/jade/{package}/{version}
      url: https://github.com/rst-tu-dortmund/teb_local_planner_tutorials-release.git
      version: 0.0.2-0
    source:
      type: git
      url: https://github.com/rst-tu-dortmund/teb_local_planner_tutorials.git
      version: jade-devel
    status: maintained
  teleop_tools:
    doc:
      type: git
      url: https://github.com/ros-teleop/teleop_tools.git
      version: indigo-devel
    release:
      packages:
      - joy_teleop
      - key_teleop
      - mouse_teleop
      - teleop_tools
      - teleop_tools_msgs
      tags:
        release: release/jade/{package}/{version}
      url: https://github.com/ros-gbp/teleop_tools-release.git
      version: 0.2.2-0
    source:
      type: git
      url: https://github.com/ros-teleop/teleop_tools.git
      version: indigo-devel
    status: maintained
  teleop_twist_joy:
    doc:
      type: git
      url: https://github.com/ros-teleop/teleop_twist_joy.git
      version: indigo-devel
    release:
      tags:
        release: release/jade/{package}/{version}
      url: https://github.com/ros-teleop/teleop_twist_joy-release.git
      version: 0.1.1-0
    source:
      type: git
      url: https://github.com/ros-teleop/teleop_twist_joy.git
      version: indigo-devel
    status: maintained
  teleop_twist_keyboard:
    doc:
      type: git
      url: https://github.com/ros-teleop/teleop_twist_keyboard.git
      version: master
    release:
      tags:
        release: release/jade/{package}/{version}
      url: https://github.com/ros-gbp/teleop_twist_keyboard-release.git
      version: 0.6.0-0
    source:
      type: git
      url: https://github.com/ros-teleop/teleop_twist_keyboard.git
      version: master
    status: maintained
  tf2_web_republisher:
    doc:
      type: git
      url: https://github.com/RobotWebTools/tf2_web_republisher.git
      version: master
    release:
      tags:
        release: release/jade/{package}/{version}
      url: https://github.com/RobotWebTools-release/tf2_web_republisher-release.git
      version: 0.3.0-0
    source:
      type: git
      url: https://github.com/RobotWebTools/tf2_web_republisher.git
      version: develop
    status: maintained
  tf_keyboard_cal:
    doc:
      type: git
      url: https://github.com/davetcoleman/tf_keyboard_cal.git
      version: jade-devel
    release:
      tags:
        release: release/jade/{package}/{version}
      url: https://github.com/davetcoleman/tf_keyboard_cal-release.git
      version: 0.1.0-0
    source:
      type: git
      url: https://github.com/davetcoleman/tf_keyboard_cal.git
      version: jade-devel
    status: developed
  tiny_slam:
    doc:
      type: git
      url: https://github.com/OSLL/tiny-slam-ros-cpp.git
      version: master
  topic_proxy:
    doc:
      type: git
      url: https://github.com/tu-darmstadt-ros-pkg/topic_proxy.git
      version: master
  trac_ik:
    doc:
      type: git
      url: https://bitbucket.org/traclabs/trac_ik.git
      version: master
    release:
      packages:
      - trac_ik
      - trac_ik_examples
      - trac_ik_kinematics_plugin
      - trac_ik_lib
      tags:
        release: release/jade/{package}/{version}
      url: https://github.com/traclabs/trac_ik-release.git
      version: 1.4.3-0
    source:
      type: git
      url: https://bitbucket.org/traclabs/trac_ik.git
      version: master
    status: developed
  twist_mux:
    doc:
      type: git
      url: https://github.com/ros-teleop/twist_mux.git
      version: jade-devel
    release:
      tags:
        release: release/jade/{package}/{version}
      url: https://github.com/ros-gbp/twist_mux-release.git
      version: 2.0.0-0
    source:
      type: git
      url: https://github.com/ros-teleop/twist_mux.git
      version: jade-devel
    status: maintained
  twist_mux_msgs:
    doc:
      type: git
      url: https://github.com/ros-teleop/twist_mux_msgs.git
      version: jade-devel
    release:
      tags:
        release: release/jade/{package}/{version}
      url: https://github.com/ros-gbp/twist_mux_msgs-release.git
      version: 1.0.0-0
    source:
      type: git
      url: https://github.com/ros-teleop/twist_mux_msgs.git
      version: jade-devel
    status: maintained
  uavc_v4lctl:
    doc:
      type: git
      url: https://github.com/meuchel/uavc_v4lctl.git
      version: 1.0.3
    release:
      tags:
        release: release/jade/{package}/{version}
      url: https://github.com/meuchel/uavc_v4lctl-release.git
      version: 1.0.3-1
    source:
      type: git
      url: https://github.com/meuchel/uavc_v4lctl.git
      version: master
    status: maintained
  ublox:
    doc:
      type: git
      url: https://github.com/tu-darmstadt-ros-pkg/ublox.git
      version: catkin
  ueye:
    doc:
      type: hg
      url: https://bitbucket.org/kmhallen/ueye
      version: default
    release:
      tags:
        release: release/jade/{package}/{version}
      url: https://github.com/kmhallen/ueye-release.git
      version: 0.0.10-0
    source:
      type: hg
      url: https://bitbucket.org/kmhallen/ueye
      version: default
    status: maintained
  ueye_cam:
    doc:
      type: git
      url: https://github.com/anqixu/ueye_cam.git
      version: master
    release:
      tags:
        release: release/jade/{package}/{version}
      url: https://github.com/anqixu/ueye_cam-release.git
      version: 1.0.14-0
    source:
      type: git
      url: https://github.com/anqixu/ueye_cam.git
      version: master
    status: maintained
  um6:
    doc:
      type: git
      url: https://github.com/ros-drivers/um6.git
      version: indigo-devel
    release:
      tags:
        release: release/jade/{package}/{version}
      url: https://github.com/ros-drivers-gbp/um6-release.git
      version: 1.1.2-0
    source:
      type: git
      url: https://github.com/ros-drivers/um6.git
      version: indigo-devel
    status: maintained
  underwater_simulation:
    release:
      packages:
      - underwater_sensor_msgs
      - underwater_vehicle_dynamics
      - uwsim
      tags:
        release: release/jade/{package}/{version}
      url: https://github.com/uji-ros-pkg/underwater_simulation-release.git
      version: 1.4.1-0
    status: maintained
  unique_identifier:
    doc:
      type: git
      url: https://github.com/ros-geographic-info/unique_identifier.git
      version: master
    release:
      packages:
      - unique_id
      - unique_identifier
      - uuid_msgs
      tags:
        release: release/jade/{package}/{version}
      url: https://github.com/ros-geographic-info/unique_identifier-release.git
      version: 1.0.5-0
    source:
      type: git
      url: https://github.com/ros-geographic-info/unique_identifier.git
      version: master
    status: maintained
  urdf_tutorial:
    doc:
      type: git
      url: https://github.com/ros/urdf_tutorial.git
      version: master
    release:
      tags:
        release: release/jade/{package}/{version}
      url: https://github.com/ros-gbp/urdf_tutorial-release.git
      version: 0.2.4-0
    source:
      type: git
      url: https://github.com/ros/urdf_tutorial.git
      version: master
    status: maintained
  urdfdom_py:
    doc:
      type: git
      url: https://github.com/ros/urdf_parser_py.git
      version: 0.3.1
    release:
      tags:
        release: release/jade/{package}/{version}
      url: https://github.com/ros-gbp/urdfdom_py-release.git
      version: 0.3.1-0
    source:
      type: git
      url: https://github.com/ros/urdf_parser_py.git
      version: indigo-devel
    status: maintained
  urg_c:
    release:
      tags:
        release: release/jade/{package}/{version}
      url: https://github.com/ros-gbp/urg_c-release.git
      version: 1.0.404-0
    status: maintained
  urg_node:
    release:
      tags:
        release: release/jade/{package}/{version}
      url: https://github.com/ros-gbp/urg_node-release.git
      version: 0.1.9-0
    status: maintained
  usb_cam:
    doc:
      type: git
      url: https://github.com/bosch-ros-pkg/usb_cam.git
      version: master
    release:
      tags:
        release: release/jade/{package}/{version}
      url: https://github.com/bosch-ros-pkg-release/usb_cam-release.git
      version: 0.3.4-0
    source:
      type: git
      url: https://github.com/bosch-ros-pkg/usb_cam.git
      version: develop
    status: maintained
  uwsim_bullet:
    release:
      tags:
        release: release/jade/{package}/{version}
      url: https://github.com/uji-ros-pkg/uwsim_bullet-release.git
      version: 2.82.1-0
    status: maintained
  uwsim_osgbullet:
    release:
      tags:
        release: release/jade/{package}/{version}
      url: https://github.com/uji-ros-pkg/uwsim_osgbullet-release.git
      version: 3.0.1-1
    status: maintained
  uwsim_osgocean:
    release:
      tags:
        release: release/jade/{package}/{version}
      url: https://github.com/uji-ros-pkg/uwsim_osgocean-release.git
      version: 1.0.3-0
    status: maintained
  uwsim_osgworks:
    release:
      tags:
        release: release/jade/{package}/{version}
      url: https://github.com/uji-ros-pkg/uwsim_osgworks-release.git
      version: 3.0.3-2
    status: maintained
  velodyne_simulator:
    doc:
      type: git
      url: https://bitbucket.org/DataspeedInc/velodyne_simulator.git
      version: master
    release:
      packages:
      - velodyne_description
      - velodyne_gazebo_plugins
      - velodyne_simulator
      tags:
        release: release/jade/{package}/{version}
      url: https://github.com/DataspeedInc-release/velodyne_simulator-release.git
      version: 1.0.2-0
    source:
      type: git
      url: https://bitbucket.org/DataspeedInc/velodyne_simulator.git
      version: master
    status: maintained
  vicon_bridge:
    doc:
      type: git
      url: https://github.com/ethz-asl/vicon_bridge.git
      version: master
  video_stream_opencv:
    doc:
      type: git
      url: https://github.com/ros-drivers/video_stream_opencv.git
      version: master
    source:
      type: git
      url: https://github.com/ros-drivers/video_stream_opencv.git
      version: master
    status: maintained
  vision_opencv:
    doc:
      type: git
      url: https://github.com/ros-perception/vision_opencv.git
      version: indigo
    release:
      packages:
      - cv_bridge
      - image_geometry
      - vision_opencv
      tags:
        release: release/jade/{package}/{version}
      url: https://github.com/ros-gbp/vision_opencv-release.git
      version: 1.11.12-0
    source:
      type: git
      url: https://github.com/ros-perception/vision_opencv.git
      version: indigo
    status: maintained
  vision_visp:
    doc:
      type: git
      url: https://github.com/lagadic/vision_visp.git
      version: jade
    release:
      packages:
      - vision_visp
      - visp_auto_tracker
      - visp_bridge
      - visp_camera_calibration
      - visp_hand2eye_calibration
      - visp_tracker
      tags:
        release: release/jade/{package}/{version}
      url: https://github.com/lagadic/vision_visp-release.git
      version: 0.9.1-0
    source:
      type: git
      url: https://github.com/lagadic/vision_visp.git
      version: jade-devel
    status: maintained
  visp:
    release:
      tags:
        release: release/jade/{package}/{version}
      url: https://github.com/lagadic/visp-release.git
      version: 3.0.0-4
    status: maintained
  visp_ros:
    doc:
      type: git
      url: https://github.com/lagadic/visp_ros.git
      version: master
  visualization_osg:
    release:
      packages:
      - osg_interactive_markers
      - osg_markers
      - osg_utils
      - visualization_osg
      tags:
        release: release/jade/{package}/{version}
      url: https://github.com/uji-ros-pkg/visualization_osg-release.git
      version: 1.0.2-0
    status: maintained
  visualization_rwt:
    doc:
      type: git
      url: https://github.com/tork-a/visualization_rwt.git
      version: hydro-devel
    status: developed
  visualization_tutorials:
    doc:
      type: git
      url: https://github.com/ros-visualization/visualization_tutorials.git
      version: indigo-devel
    release:
      packages:
      - interactive_marker_tutorials
      - librviz_tutorial
      - rviz_plugin_tutorials
      - rviz_python_tutorial
      - visualization_marker_tutorials
      - visualization_tutorials
      tags:
        release: release/jade/{package}/{version}
      url: https://github.com/ros-gbp/visualization_tutorials-release.git
      version: 0.9.2-0
    source:
      type: git
      url: https://github.com/ros-visualization/visualization_tutorials.git
      version: indigo-devel
    status: maintained
  volksbot_driver:
    doc:
      type: git
      url: https://github.com/uos/volksbot_driver.git
      version: jade
    source:
      type: git
      url: https://github.com/uos/volksbot_driver.git
      version: jade
  vrep_ros_bridge:
    doc:
      type: git
      url: https://github.com/lagadic/vrep_ros_bridge.git
      version: master
  vrpn:
    doc:
      type: git
      url: https://github.com/vrpn/vrpn.git
      version: master
>>>>>>> 93de23fb
    release:
      tags:
        release: release/jade/{package}/{version}
      url: https://github.com/zurich-eye/catkin_simple-release.git
      version: 0.1.2-8
    source:
      type: git
      url: https://github.com/zurich-eye/catkin_simple.git
      version: master
    status: maintained
  cmake_external_project_catkin:
    release:
      tags:
        release: release/jade/{package}/{version}
      url: https://github.com/zurich-eye/cmake_external_project_catkin-release.git
      version: 1.0.0-1
    source:
      type: git
<<<<<<< HEAD
      url: https://github.com/zurich-eye/cmake_external_project_catkin.git
=======
      url: https://github.com/clearpathrobotics/vrpn_client_ros.git
      version: indigo-devel
    status: maintained
  warehouse_ros:
    doc:
      type: git
      url: https://github.com/ros-planning/warehouse_ros.git
      version: jade-devel
    release:
      tags:
        release: release/jade/{package}/{version}
      url: https://github.com/ros-gbp/warehouse_ros-release.git
      version: 0.9.0-0
    source:
      type: git
      url: https://github.com/ros-planning/warehouse_ros.git
      version: jade-devel
    status: maintained
  web_video_server:
    doc:
      type: git
      url: https://github.com/RobotWebTools/web_video_server.git
>>>>>>> 93de23fb
      version: master
    status: maintained
<<<<<<< HEAD
=======
  wu_ros_tools:
    doc:
      type: git
      url: https://github.com/DLu/wu_ros_tools.git
      version: hydro
    release:
      packages:
      - catkinize_this
      - easy_markers
      - joy_listener
      - kalman_filter
      - manifest_cleaner
      - rosbaglive
      - roswiki_node
      - wu_ros_tools
      tags:
        release: release/jade/{package}/{version}
      url: https://github.com/wu-robotics/wu_ros_tools.git
      version: 0.2.4-0
    source:
      type: git
      url: https://github.com/DLu/wu_ros_tools.git
      version: hydro
    status: maintained
  xacro:
    doc:
      type: git
      url: https://github.com/ros/xacro.git
      version: jade-devel
    release:
      tags:
        release: release/jade/{package}/{version}
      url: https://github.com/ros-gbp/xacro-release.git
      version: 1.10.7-0
    source:
      type: git
      url: https://github.com/ros/xacro.git
      version: jade-devel
    status: developed
  youbot_driver:
    release:
      tags:
        release: release/jade/{package}/{version}
      url: https://github.com/youbot-release/youbot_driver-release.git
      version: 1.1.0-0
    source:
      type: git
      url: https://github.com/youbot/youbot_driver.git
      version: hydro-devel
>>>>>>> 93de23fb
type: distribution
version: 2<|MERGE_RESOLUTION|>--- conflicted
+++ resolved
@@ -6,6124 +6,7 @@
   ubuntu:
   - trusty
 repositories:
-<<<<<<< HEAD
   catkin_simple:
-=======
-  ackermann_msgs:
-    doc:
-      type: git
-      url: https://github.com/ros-drivers/ackermann_msgs.git
-      version: master
-    release:
-      tags:
-        release: release/jade/{package}/{version}
-      url: https://github.com/ros-drivers-gbp/ackermann_msgs-release.git
-      version: 1.0.1-0
-    source:
-      type: git
-      url: https://github.com/ros-drivers/ackermann_msgs.git
-      version: master
-    status: maintained
-  actionlib:
-    doc:
-      type: git
-      url: https://github.com/ros/actionlib.git
-      version: indigo-devel
-    release:
-      tags:
-        release: release/jade/{package}/{version}
-      url: https://github.com/ros-gbp/actionlib-release.git
-      version: 1.11.6-0
-    source:
-      test_pull_requests: true
-      type: git
-      url: https://github.com/ros/actionlib.git
-      version: indigo-devel
-    status: maintained
-  angles:
-    doc:
-      type: git
-      url: https://github.com/ros/angles.git
-      version: master
-    release:
-      tags:
-        release: release/jade/{package}/{version}
-      url: https://github.com/ros-gbp/geometry_angles_utils-release.git
-      version: 1.9.10-0
-    source:
-      type: git
-      url: https://github.com/ros/angles.git
-      version: master
-    status: maintained
-  ar_track_alvar:
-    doc:
-      type: git
-      url: https://github.com/sniekum/ar_track_alvar.git
-      version: indigo-devel
-    release:
-      tags:
-        release: release/jade/{package}/{version}
-      url: https://github.com/ros-gbp/ar_track_alvar-release.git
-      version: 0.5.3-0
-    source:
-      type: git
-      url: https://github.com/sniekum/ar_track_alvar.git
-      version: indigo-devel
-    status: maintained
-  ar_track_alvar_msgs:
-    doc:
-      type: git
-      url: https://github.com/sniekum/ar_track_alvar_msgs.git
-      version: indigo-devel
-    release:
-      tags:
-        release: release/jade/{package}/{version}
-      url: https://github.com/ros-gbp/ar_track_alvar_msgs-release.git
-      version: 0.5.1-0
-    source:
-      type: git
-      url: https://github.com/sniekum/ar_track_alvar_msgs.git
-      version: indigo-devel
-    status: maintained
-  arbotix_ros:
-    doc:
-      type: git
-      url: https://github.com/vanadiumlabs/arbotix_ros.git
-      version: indigo-devel
-    release:
-      packages:
-      - arbotix
-      - arbotix_controllers
-      - arbotix_firmware
-      - arbotix_msgs
-      - arbotix_python
-      - arbotix_sensors
-      tags:
-        release: release/jade/{package}/{version}
-      url: https://github.com/vanadiumlabs/arbotix_ros-release.git
-      version: 0.10.0-0
-    source:
-      type: git
-      url: https://github.com/vanadiumlabs/arbotix_ros.git
-      version: indigo-devel
-    status: maintained
-  ardrone_autonomy:
-    doc:
-      type: git
-      url: https://github.com/AutonomyLab/ardrone_autonomy.git
-      version: indigo-devel
-    release:
-      tags:
-        release: release/jade/{package}/{version}
-      url: https://github.com/AutonomyLab/ardrone_autonomy-release.git
-      version: 1.4.1-0
-    source:
-      type: git
-      url: https://github.com/AutonomyLab/ardrone_autonomy.git
-      version: indigo-devel
-    status: developed
-  aruco_mapping:
-    doc:
-      type: git
-      url: https://github.com/SmartRoboticSystems/aruco_mapping.git
-      version: master
-    release:
-      tags:
-        release: release/jade/{package}/{version}
-      url: https://github.com/SmartRoboticSystems/aruco_mapping-release.git
-      version: 1.0.4-0
-    source:
-      type: git
-      url: https://github.com/SmartRoboticSystems/aruco_mapping.git
-      version: master
-    status: maintained
-  aruco_ros:
-    doc:
-      type: git
-      url: https://github.com/pal-robotics/aruco_ros.git
-      version: indigo-devel
-    release:
-      packages:
-      - aruco
-      - aruco_msgs
-      - aruco_ros
-      tags:
-        release: release/jade/{package}/{version}
-      url: https://github.com/bmagyar/aruco_ros-release.git
-      version: 0.1.0-0
-    source:
-      type: git
-      url: https://github.com/pal-robotics/aruco_ros.git
-      version: indigo-devel
-    status: developed
-  async_web_server_cpp:
-    doc:
-      type: git
-      url: https://github.com/GT-RAIL/async_web_server_cpp.git
-      version: master
-    release:
-      tags:
-        release: release/jade/{package}/{version}
-      url: https://github.com/gt-rail-release/async_web_server_cpp-release.git
-      version: 0.0.3-0
-    source:
-      type: git
-      url: https://github.com/GT-RAIL/async_web_server_cpp.git
-      version: develop
-    status: maintained
-  audio_common:
-    doc:
-      type: git
-      url: https://github.com/ros-drivers/audio_common.git
-      version: hydro-devel
-    release:
-      packages:
-      - audio_capture
-      - audio_common
-      - audio_common_msgs
-      - audio_play
-      - sound_play
-      tags:
-        release: release/jade/{package}/{version}
-      url: https://github.com/ros-gbp/audio_common-release.git
-      version: 0.2.12-0
-    source:
-      type: git
-      url: https://github.com/ros-drivers/audio_common.git
-      version: hydro-devel
-    status: maintained
-  auv_msgs:
-    doc:
-      type: git
-      url: https://github.com/oceansystemslab/auv_msgs.git
-      version: master
-    release:
-      tags:
-        release: release/jade/{package}/{version}
-      url: https://github.com/oceansystemslab/auv_msgs-release.git
-      version: 0.0.1-0
-    source:
-      type: git
-      url: https://github.com/oceansystemslab/auv_msgs.git
-      version: master
-    status: developed
-  axcli:
-    release:
-      tags:
-        release: release/jade/{package}/{version}
-      url: https://github.com/po1/axcli-release.git
-      version: 0.1.0-0
-    status: maintained
-  battery_monitor_rmp:
-    doc:
-      type: git
-      url: https://github.com/GT-RAIL/battery_monitor_rmp.git
-      version: master
-    release:
-      tags:
-        release: release/jade/{package}/{version}
-      url: https://github.com/gt-rail-release/battery_monitor_rmp-release.git
-      version: 0.0.2-0
-    source:
-      type: git
-      url: https://github.com/GT-RAIL/battery_monitor_rmp.git
-      version: develop
-    status: maintained
-  bebop_autonomy:
-    doc:
-      type: git
-      url: https://github.com/AutonomyLab/bebop_autonomy.git
-      version: indigo-devel
-    source:
-      type: git
-      url: https://github.com/AutonomyLab/bebop_autonomy.git
-      version: indigo-devel
-    status: developed
-  behavior_tree:
-    doc:
-      type: git
-      url: https://github.com/miccol/ROS-Behavior-Tree.git
-      version: master
-    source:
-      type: git
-      url: https://github.com/miccol/ROS-Behavior-Tree.git
-      version: master
-    status: developed
-  bfl:
-    doc:
-      type: git
-      url: https://github.com/ros-gbp/bfl-release.git
-      version: upstream
-    release:
-      tags:
-        release: release/jade/{package}/{version}
-      url: https://github.com/ros-gbp/bfl-release.git
-      version: 0.7.0-2
-    status: maintained
-  bond_core:
-    doc:
-      type: git
-      url: https://github.com/ros/bond_core.git
-      version: master
-    release:
-      packages:
-      - bond
-      - bond_core
-      - bondcpp
-      - bondpy
-      - smclib
-      tags:
-        release: release/jade/{package}/{version}
-      url: https://github.com/ros-gbp/bond_core-release.git
-      version: 1.7.17-0
-    source:
-      type: git
-      url: https://github.com/ros/bond_core.git
-      version: master
-    status: maintained
-  bta_ros:
-    doc:
-      type: git
-      url: https://github.com/voxel-dot-at/bta_ros.git
-      version: master
-    status: end-of-life
-    status_description: Moved to bta_tof_driver
-  bta_tof_driver:
-    doc:
-      type: git
-      url: https://github.com/voxel-dot-at/bta_tof_driver.git
-      version: master
-    status: maintained
-  calibration:
-    doc:
-      type: git
-      url: https://github.com/ros-perception/calibration.git
-      version: hydro
-    release:
-      packages:
-      - calibration
-      - calibration_estimation
-      - calibration_launch
-      - calibration_msgs
-      - calibration_setup_helper
-      - image_cb_detector
-      - interval_intersection
-      - joint_states_settler
-      - laser_cb_detector
-      - monocam_settler
-      - settlerlib
-      tags:
-        release: release/jade/{package}/{version}
-      url: https://github.com/ros-gbp/calibration-release.git
-      version: 0.10.14-0
-    source:
-      type: git
-      url: https://github.com/ros-perception/calibration.git
-      version: hydro
-    status: maintained
-  camera_info_manager_py:
-    doc:
-      type: git
-      url: https://github.com/ros-perception/camera_info_manager_py.git
-      version: master
-    release:
-      tags:
-        release: release/jade/{package}/{version}
-      url: https://github.com/ros-gbp/camera_info_manager_py-release.git
-      version: 0.2.3-0
-    source:
-      type: git
-      url: https://github.com/ros-perception/camera_info_manager_py.git
-      version: master
-    status: maintained
-  carl_estop:
-    doc:
-      type: git
-      url: https://github.com/GT-RAIL/carl_estop.git
-      version: master
-    release:
-      tags:
-        release: release/jade/{package}/{version}
-      url: https://github.com/gt-rail-release/carl_estop-release.git
-      version: 0.0.2-0
-    source:
-      type: git
-      url: https://github.com/GT-RAIL/carl_estop.git
-      version: develop
-    status: maintained
-  cartesian_msgs:
-    doc:
-      type: git
-      url: https://github.com/davetcoleman/cartesian_msgs.git
-      version: jade-devel
-    release:
-      tags:
-        release: release/jade/{package}/{version}
-      url: https://github.com/davetcoleman/cartesian_msgs-release.git
-      version: 0.0.3-0
-    source:
-      type: git
-      url: https://github.com/davetcoleman/cartesian_msgs.git
-      version: jade-devel
-    status: developed
-  catkin:
-    doc:
-      type: git
-      url: https://github.com/ros/catkin.git
-      version: indigo-devel
-    release:
-      tags:
-        release: release/jade/{package}/{version}
-      url: https://github.com/ros-gbp/catkin-release.git
-      version: 0.6.18-0
-    source:
-      test_pull_requests: true
-      type: git
-      url: https://github.com/ros/catkin.git
-      version: indigo-devel
-    status: maintained
-  catkin_pip:
-    doc:
-      type: git
-      url: https://github.com/asmodehn/catkin_pip.git
-      version: jade
-    release:
-      tags:
-        release: release/jade/{package}/{version}
-      url: https://github.com/asmodehn/catkin_pip-release.git
-      version: 0.1.9-0
-    source:
-      type: git
-      url: https://github.com/asmodehn/catkin_pip.git
-      version: jade-devel
-    status: developed
-  class_loader:
-    doc:
-      type: git
-      url: https://github.com/ros/class_loader.git
-      version: indigo-devel
-    release:
-      tags:
-        release: release/jade/{package}/{version}
-      url: https://github.com/ros-gbp/class_loader-release.git
-      version: 0.3.4-0
-    source:
-      test_pull_requests: true
-      type: git
-      url: https://github.com/ros/class_loader.git
-      version: indigo-devel
-    status: maintained
-  cmake_modules:
-    doc:
-      type: git
-      url: https://github.com/ros/cmake_modules.git
-      version: 0.4-devel
-    release:
-      tags:
-        release: release/jade/{package}/{version}
-      url: https://github.com/ros-gbp/cmake_modules-release.git
-      version: 0.4.0-0
-    source:
-      type: git
-      url: https://github.com/ros/cmake_modules.git
-      version: 0.4-devel
-    status: maintained
-  common_msgs:
-    doc:
-      type: git
-      url: https://github.com/ros/common_msgs.git
-      version: jade-devel
-    release:
-      packages:
-      - actionlib_msgs
-      - common_msgs
-      - diagnostic_msgs
-      - geometry_msgs
-      - nav_msgs
-      - sensor_msgs
-      - shape_msgs
-      - stereo_msgs
-      - trajectory_msgs
-      - visualization_msgs
-      tags:
-        release: release/jade/{package}/{version}
-      url: https://github.com/ros-gbp/common_msgs-release.git
-      version: 1.12.4-0
-    source:
-      test_pull_requests: true
-      type: git
-      url: https://github.com/ros/common_msgs.git
-      version: jade-devel
-    status: maintained
-  common_tutorials:
-    doc:
-      type: git
-      url: https://github.com/ros/common_tutorials.git
-      version: hydro-devel
-    release:
-      packages:
-      - actionlib_tutorials
-      - common_tutorials
-      - nodelet_tutorial_math
-      - pluginlib_tutorials
-      - turtle_actionlib
-      tags:
-        release: release/jade/{package}/{version}
-      url: https://github.com/ros-gbp/common_tutorials-release.git
-      version: 0.1.8-0
-    source:
-      type: git
-      url: https://github.com/ros/common_tutorials.git
-      version: hydro-devel
-    status: maintained
-  control_msgs:
-    doc:
-      type: git
-      url: https://github.com/ros-controls/control_msgs.git
-      version: indigo-devel
-    release:
-      tags:
-        release: release/jade/{package}/{version}
-      url: https://github.com/ros-gbp/control_msgs-release.git
-      version: 1.3.1-0
-    source:
-      type: git
-      url: https://github.com/ros-controls/control_msgs.git
-      version: indigo-devel
-    status: maintained
-  control_toolbox:
-    doc:
-      type: git
-      url: https://github.com/ros-controls/control_toolbox.git
-      version: indigo-devel
-    release:
-      tags:
-        release: release/jade/{package}/{version}
-      url: https://github.com/ros-gbp/control_toolbox-release.git
-      version: 1.13.2-0
-    source:
-      type: git
-      url: https://github.com/ros-controls/control_toolbox.git
-      version: indigo-devel
-    status: maintained
-  convex_decomposition:
-    doc:
-      type: git
-      url: https://github.com/ros/convex_decomposition.git
-      version: indigo-devel
-    release:
-      tags:
-        release: release/jade/{package}/{version}
-      url: https://github.com/ros-gbp/convex_decomposition-release.git
-      version: 0.1.10-0
-    source:
-      type: git
-      url: https://github.com/ros/convex_decomposition.git
-      version: indigo-devel
-    status: maintained
-  costmap_converter:
-    doc:
-      type: git
-      url: https://github.com/rst-tu-dortmund/costmap_converter.git
-      version: master
-    release:
-      tags:
-        release: release/jade/{package}/{version}
-      url: https://github.com/rst-tu-dortmund/costmap_converter-release.git
-      version: 0.0.5-0
-    source:
-      type: git
-      url: https://github.com/rst-tu-dortmund/costmap_converter.git
-      version: master
-    status: developed
-  cpp_introspection:
-    doc:
-      type: git
-      url: https://github.com/tu-darmstadt-ros-pkg/cpp_introspection.git
-      version: master
-  cram_3rdparty:
-    doc:
-      type: git
-      url: https://github.com/cram-code/cram_3rdparty.git
-      version: master
-    release:
-      packages:
-      - alexandria
-      - babel
-      - cffi
-      - cl_store
-      - cl_utilities
-      - cram_3rdparty
-      - fiveam
-      - gsd
-      - gsll
-      - lisp_unit
-      - split_sequence
-      - synchronization_tools
-      - trivial_features
-      - trivial_garbage
-      - trivial_gray_streams
-      - yason
-      tags:
-        release: release/jade/{package}/{version}
-      url: https://github.com/ros-gbp/cram_3rdparty-release.git
-      version: 0.1.3-0
-    source:
-      type: git
-      url: https://github.com/cram-code/cram_3rdparty.git
-      version: master
-    status: maintained
-  crazyflie:
-    doc:
-      type: git
-      url: https://github.com/whoenig/crazyflie_ros.git
-      version: master
-    status: maintained
-  create_autonomy:
-    doc:
-      type: git
-      url: https://github.com/AutonomyLab/create_autonomy.git
-      version: indigo-devel
-    source:
-      type: git
-      url: https://github.com/AutonomyLab/create_autonomy.git
-      version: indigo-devel
-    status: developed
-  csm:
-    doc:
-      type: git
-      url: https://github.com/AndreaCensi/csm.git
-      version: master
-    release:
-      tags:
-        release: release/jade/{package}/{version}
-      url: https://github.com/tork-a/csm-release.git
-      version: 1.0.2-1
-    source:
-      type: git
-      url: https://github.com/AndreaCensi/csm.git
-      version: master
-    status: maintained
-  cv_backports:
-    release:
-      tags:
-        release: release/jade/{package}/{version}
-      url: https://github.com/yujinrobot-release/cv_backports-release.git
-      version: 0.1.4-0
-    status: maintained
-  cv_camera:
-    doc:
-      type: git
-      url: https://github.com/OTL/cv_camera.git
-      version: master
-    release:
-      tags:
-        release: release/jade/{package}/{version}
-      url: https://github.com/OTL/cv_camera-release.git
-      version: 0.1.0-0
-    source:
-      type: git
-      url: https://github.com/OTL/cv_camera.git
-      version: master
-    status: developed
-  demo_pioneer:
-    doc:
-      type: git
-      url: https://github.com/lagadic/demo_pioneer.git
-      version: master
-  depthcloud_encoder:
-    doc:
-      type: git
-      url: https://github.com/RobotWebTools/depthcloud_encoder.git
-      version: master
-    release:
-      tags:
-        release: release/jade/{package}/{version}
-      url: https://github.com/RobotWebTools-release/depthcloud_encoder-release.git
-      version: 0.0.5-0
-    source:
-      type: git
-      url: https://github.com/RobotWebTools/depthcloud_encoder.git
-      version: develop
-    status: maintained
-  depthimage_to_laserscan:
-    release:
-      tags:
-        release: release/jade/{package}/{version}
-      url: https://github.com/ros-gbp/depthimage_to_laserscan-release.git
-      version: 1.0.7-0
-    status: maintained
-  diagnostics:
-    doc:
-      type: git
-      url: https://github.com/ros/diagnostics.git
-      version: indigo-devel
-    release:
-      packages:
-      - diagnostic_aggregator
-      - diagnostic_analysis
-      - diagnostic_common_diagnostics
-      - diagnostic_updater
-      - diagnostics
-      - self_test
-      - test_diagnostic_aggregator
-      tags:
-        release: release/jade/{package}/{version}
-      url: https://github.com/ros-gbp/diagnostics-release.git
-      version: 1.8.10-0
-    source:
-      type: git
-      url: https://github.com/ros/diagnostics.git
-      version: indigo-devel
-    status: maintained
-  diffdrive_gazebo_plugin:
-    doc:
-      type: git
-      url: https://github.com/uos/diffdrive_gazebo_plugin.git
-      version: jade
-    source:
-      type: git
-      url: https://github.com/uos/diffdrive_gazebo_plugin.git
-      version: jade
-  drc_hubo:
-    doc:
-      type: git
-      url: https://github.com/JeongsooLim/drc_hubo.git
-      version: indigo-devel
-    source:
-      type: git
-      url: https://github.com/JeongsooLim/drc_hubo.git
-      version: indigo-devel
-  driver_common:
-    release:
-      packages:
-      - driver_base
-      - driver_common
-      - timestamp_tools
-      tags:
-        release: release/jade/{package}/{version}
-      url: https://github.com/ros-gbp/driver_common-release.git
-      version: 1.6.8-0
-    status: end-of-life
-    status_description: Will be released only as long as required for PR2 drivers
-      (hokuyo_node, wge100_driver)
-  dynamic_reconfigure:
-    doc:
-      type: git
-      url: https://github.com/ros/dynamic_reconfigure.git
-      version: master
-    release:
-      tags:
-        release: release/jade/{package}/{version}
-      url: https://github.com/ros-gbp/dynamic_reconfigure-release.git
-      version: 1.5.44-0
-    source:
-      test_pull_requests: true
-      type: git
-      url: https://github.com/ros/dynamic_reconfigure.git
-      version: master
-    status: maintained
-  dynamixel_motor:
-    doc:
-      type: git
-      url: https://github.com/arebgun/dynamixel_motor.git
-      version: master
-    release:
-      packages:
-      - dynamixel_controllers
-      - dynamixel_driver
-      - dynamixel_motor
-      - dynamixel_msgs
-      - dynamixel_tutorials
-      tags:
-        release: release/jade/{package}/{version}
-      url: https://github.com/arebgun/dynamixel_motor-release.git
-      version: 0.4.0-0
-    source:
-      type: git
-      url: https://github.com/arebgun/dynamixel_motor.git
-      version: master
-    status: maintained
-  dynpick_driver:
-    doc:
-      type: git
-      url: https://github.com/tork-a/dynpick_driver.git
-      version: master
-    release:
-      tags:
-        release: release/jade/{package}/{version}
-      url: https://github.com/tork-a/dynpick_driver-release.git
-      version: 0.0.11-0
-    source:
-      type: git
-      url: https://github.com/tork-a/dynpick_driver.git
-      version: master
-    status: maintained
-  ecl_core:
-    doc:
-      type: git
-      url: https://github.com/stonier/ecl_core.git
-      version: indigo-devel
-    release:
-      packages:
-      - ecl_command_line
-      - ecl_concepts
-      - ecl_containers
-      - ecl_converters
-      - ecl_core
-      - ecl_core_apps
-      - ecl_devices
-      - ecl_eigen
-      - ecl_exceptions
-      - ecl_filesystem
-      - ecl_formatters
-      - ecl_geometry
-      - ecl_ipc
-      - ecl_linear_algebra
-      - ecl_math
-      - ecl_mpl
-      - ecl_sigslots
-      - ecl_statistics
-      - ecl_streams
-      - ecl_threads
-      - ecl_time
-      - ecl_type_traits
-      - ecl_utilities
-      tags:
-        release: release/jade/{package}/{version}
-      url: https://github.com/yujinrobot-release/ecl_core-release.git
-      version: 0.61.4-0
-    source:
-      type: git
-      url: https://github.com/stonier/ecl_core.git
-      version: indigo-devel
-    status: developed
-  ecl_lite:
-    doc:
-      type: git
-      url: https://github.com/stonier/ecl_lite.git
-      version: indigo-devel
-    release:
-      packages:
-      - ecl_config
-      - ecl_converters_lite
-      - ecl_errors
-      - ecl_io
-      - ecl_lite
-      - ecl_sigslots_lite
-      - ecl_time_lite
-      tags:
-        release: release/jade/{package}/{version}
-      url: https://github.com/yujinrobot-release/ecl_lite-release.git
-      version: 0.61.1-0
-    source:
-      type: git
-      url: https://github.com/stonier/ecl_lite.git
-      version: indigo-devel
-    status: developed
-  ecl_manipulation:
-    doc:
-      type: git
-      url: https://github.com/stonier/ecl_manipulation.git
-      version: indigo-devel
-    release:
-      packages:
-      - ecl
-      - ecl_manipulation
-      - ecl_manipulators
-      tags:
-        release: release/jade/{package}/{version}
-      url: https://github.com/yujinrobot-release/ecl_manipulation-release.git
-      version: 0.60.0-0
-    source:
-      type: git
-      url: https://github.com/stonier/ecl_manipulation.git
-      version: indigo-devel
-    status: developed
-  ecl_navigation:
-    doc:
-      type: git
-      url: https://github.com/stonier/ecl_navigation.git
-      version: indigo-devel
-    release:
-      packages:
-      - ecl_mobile_robot
-      - ecl_navigation
-      tags:
-        release: release/jade/{package}/{version}
-      url: https://github.com/yujinrobot-release/ecl_navigation-release.git
-      version: 0.60.0-0
-    source:
-      type: git
-      url: https://github.com/stonier/ecl_navigation.git
-      version: indigo-devel
-    status: developed
-  ecl_tools:
-    doc:
-      type: git
-      url: https://github.com/stonier/ecl_tools.git
-      version: indigo-devel
-    release:
-      packages:
-      - ecl_build
-      - ecl_license
-      - ecl_tools
-      tags:
-        release: release/jade/{package}/{version}
-      url: https://github.com/yujinrobot-release/ecl_tools-release.git
-      version: 0.61.1-0
-    source:
-      type: git
-      url: https://github.com/stonier/ecl_tools.git
-      version: indigo-devel
-    status: developed
-  ecto:
-    release:
-      tags:
-        release: release/jade/{package}/{version}
-      url: https://github.com/ros-gbp/ecto-release.git
-      version: 0.6.12-0
-    source:
-      type: git
-      url: https://github.com/plasmodic/ecto.git
-      version: master
-    status: maintained
-  ecto_image_pipeline:
-    release:
-      tags:
-        release: release/jade/{package}/{version}
-      url: https://github.com/ros-gbp/ecto_image_pipeline-release.git
-      version: 0.5.6-0
-    source:
-      type: git
-      url: https://github.com/plasmodic/ecto_image_pipeline.git
-      version: master
-    status: maintained
-  ecto_opencv:
-    release:
-      tags:
-        release: release/jade/{package}/{version}
-      url: https://github.com/ros-gbp/ecto_opencv-release.git
-      version: 0.6.2-0
-    source:
-      type: git
-      url: https://github.com/plasmodic/ecto_opencv.git
-      version: indigo
-    status: maintained
-  ecto_openni:
-    release:
-      tags:
-        release: release/jade/{package}/{version}
-      url: https://github.com/ros-gbp/ecto_openni-release.git
-      version: 0.4.0-0
-    source:
-      type: git
-      url: https://github.com/plasmodic/ecto_openni.git
-      version: master
-    status: maintained
-  ecto_pcl:
-    release:
-      tags:
-        release: release/jade/{package}/{version}
-      url: https://github.com/ros-gbp/ecto_pcl-release.git
-      version: 0.4.3-0
-    source:
-      type: git
-      url: https://github.com/plasmodic/ecto_pcl.git
-      version: master
-    status: maintained
-  ecto_ros:
-    release:
-      tags:
-        release: release/jade/{package}/{version}
-      url: https://github.com/ros-gbp/ecto_ros-release.git
-      version: 0.4.8-0
-    source:
-      type: git
-      url: https://github.com/plasmodic/ecto_ros.git
-      version: master
-    status: maintained
-  eigen_stl_containers:
-    doc:
-      type: git
-      url: https://github.com/ros/eigen_stl_containers.git
-      version: master
-    release:
-      tags:
-        release: release/jade/{package}/{version}
-      url: https://github.com/ros-gbp/eigen_stl_containers-release.git
-      version: 0.1.4-0
-    source:
-      type: git
-      url: https://github.com/ros/eigen_stl_containers.git
-      version: master
-    status: maintained
-  euslisp:
-    doc:
-      type: git
-      url: https://github.com/tork-a/euslisp-release.git
-      version: release/jade/euslisp
-    release:
-      tags:
-        release: release/jade/{package}/{version}
-      url: https://github.com/tork-a/euslisp-release.git
-      version: 9.19.0-0
-    status: developed
-  executive_smach:
-    doc:
-      type: git
-      url: https://github.com/ros/executive_smach.git
-      version: indigo-devel
-    release:
-      packages:
-      - executive_smach
-      - smach
-      - smach_msgs
-      - smach_ros
-      tags:
-        release: release/jade/{package}/{version}
-      url: https://github.com/ros-gbp/executive_smach-release.git
-      version: 2.0.0-0
-    source:
-      type: git
-      url: https://github.com/ros/executive_smach.git
-      version: indigo-devel
-    status: maintained
-  fanuc:
-    doc:
-      type: git
-      url: https://github.com/ros-industrial/fanuc.git
-      version: indigo-devel
-    status: developed
-  fanuc_experimental:
-    doc:
-      type: git
-      url: https://github.com/ros-industrial/fanuc_experimental.git
-      version: indigo-devel
-    status: developed
-  fcl:
-    release:
-      tags:
-        release: release/jade/{package}/{version}
-      url: https://github.com/ros-gbp/fcl-release.git
-      version: 0.3.2-1
-    status: maintained
-  filters:
-    doc:
-      type: git
-      url: https://github.com/ros/filters.git
-      version: hydro-devel
-    release:
-      tags:
-        release: release/jade/{package}/{version}
-      url: https://github.com/ros-gbp/filters-release.git
-      version: 1.7.4-3
-    source:
-      type: git
-      url: https://github.com/ros/filters.git
-      version: hydro-devel
-    status: maintained
-  find_object_2d:
-    doc:
-      type: svn
-      url: https://find-object.googlecode.com/svn/trunk/ros-pkg/find_object_2d
-      version: HEAD
-    release:
-      tags:
-        release: release/jade/{package}/{version}
-      url: https://github.com/introlab/find_object_2d-release.git
-      version: 0.5.1-0
-    status: maintained
-  force_torque_tools:
-    doc:
-      type: git
-      url: https://github.com/kth-ros-pkg/force_torque_tools.git
-      version: jade
-    release:
-      packages:
-      - force_torque_sensor_calib
-      - force_torque_tools
-      - gravity_compensation
-      tags:
-        release: release/jade/{package}/{version}
-      url: https://github.com/tork-a/force_torque_tools-release.git
-      version: 1.1.0-0
-    source:
-      type: git
-      url: https://github.com/kth-ros-pkg/force_torque_tools.git
-      version: jade
-    status: maintained
-  freefloating_gazebo:
-    source:
-      type: git
-      url: https://github.com/freefloating-gazebo/freefloating_gazebo.git
-      version: jade-devel
-    status: maintained
-  fzi_icl_can:
-    doc:
-      type: git
-      url: https://github.com/fzi-forschungszentrum-informatik/fzi_icl_can.git
-      version: master
-    release:
-      tags:
-        release: release/jade/{package}/{version}
-      url: https://github.com/fzi-forschungszentrum-informatik/fzi_icl_can-release.git
-      version: 1.0.9-0
-    source:
-      type: git
-      url: https://github.com/fzi-forschungszentrum-informatik/fzi_icl_can.git
-      version: master
-    status: maintained
-  fzi_icl_core:
-    doc:
-      type: git
-      url: https://github.com/fzi-forschungszentrum-informatik/fzi_icl_core.git
-      version: master
-    release:
-      tags:
-        release: release/jade/{package}/{version}
-      url: https://github.com/fzi-forschungszentrum-informatik/fzi_icl_core-release.git
-      version: 1.0.4-0
-    source:
-      type: git
-      url: https://github.com/fzi-forschungszentrum-informatik/fzi_icl_core.git
-      version: master
-    status: maintained
-  gazebo_ros_pkgs:
-    doc:
-      type: git
-      url: https://github.com/ros-simulation/gazebo_ros_pkgs.git
-      version: jade-devel
-    release:
-      packages:
-      - gazebo_msgs
-      - gazebo_plugins
-      - gazebo_ros
-      - gazebo_ros_control
-      - gazebo_ros_pkgs
-      tags:
-        release: release/jade/{package}/{version}
-      url: https://github.com/ros-gbp/gazebo_ros_pkgs-release.git
-      version: 2.5.5-0
-    source:
-      test_pull_requests: true
-      type: git
-      url: https://github.com/ros-simulation/gazebo_ros_pkgs.git
-      version: jade-devel
-    status: maintained
-  gencpp:
-    doc:
-      type: git
-      url: https://github.com/ros/gencpp.git
-      version: indigo-devel
-    release:
-      tags:
-        release: release/jade/{package}/{version}
-      url: https://github.com/ros-gbp/gencpp-release.git
-      version: 0.5.5-0
-    source:
-      type: git
-      url: https://github.com/ros/gencpp.git
-      version: indigo-devel
-    status: maintained
-  geneus:
-    doc:
-      type: git
-      url: https://github.com/jsk-ros-pkg/geneus.git
-      version: master
-    release:
-      tags:
-        release: release/jade/{package}/{version}
-      url: https://github.com/tork-a/geneus-release.git
-      version: 2.2.5-0
-    source:
-      type: git
-      url: https://github.com/jsk-ros-pkg/geneus.git
-      version: master
-    status: developed
-  genlisp:
-    doc:
-      type: git
-      url: https://github.com/ros/genlisp.git
-      version: groovy-devel
-    release:
-      tags:
-        release: release/jade/{package}/{version}
-      url: https://github.com/ros-gbp/genlisp-release.git
-      version: 0.4.15-0
-    source:
-      type: git
-      url: https://github.com/ros/genlisp.git
-      version: groovy-devel
-    status: maintained
-  genmsg:
-    doc:
-      type: git
-      url: https://github.com/ros/genmsg.git
-      version: indigo-devel
-    release:
-      tags:
-        release: release/jade/{package}/{version}
-      url: https://github.com/ros-gbp/genmsg-release.git
-      version: 0.5.7-0
-    source:
-      test_pull_requests: true
-      type: git
-      url: https://github.com/ros/genmsg.git
-      version: indigo-devel
-    status: maintained
-  genpy:
-    doc:
-      type: git
-      url: https://github.com/ros/genpy.git
-      version: indigo-devel
-    release:
-      tags:
-        release: release/jade/{package}/{version}
-      url: https://github.com/ros-gbp/genpy-release.git
-      version: 0.5.10-0
-    source:
-      test_pull_requests: true
-      type: git
-      url: https://github.com/ros/genpy.git
-      version: indigo-devel
-    status: maintained
-  geographic_info:
-    doc:
-      type: git
-      url: https://github.com/ros-geographic-info/geographic_info.git
-      version: master
-    release:
-      packages:
-      - geodesy
-      - geographic_info
-      - geographic_msgs
-      tags:
-        release: release/jade/{package}/{version}
-      url: https://github.com/ros-geographic-info/geographic_info-release.git
-      version: 0.4.0-0
-    source:
-      type: git
-      url: https://github.com/ros-geographic-info/geographic_info.git
-      version: master
-    status: maintained
-  geometric_shapes:
-    doc:
-      type: git
-      url: https://github.com/ros-planning/geometric_shapes.git
-      version: indigo-devel
-    release:
-      tags:
-        release: release/jade/{package}/{version}
-      url: https://github.com/ros-gbp/geometric_shapes-release.git
-      version: 0.4.4-0
-    source:
-      type: git
-      url: https://github.com/ros-planning/geometric_shapes.git
-      version: indigo-devel
-    status: maintained
-  geometry:
-    doc:
-      type: git
-      url: https://github.com/ros/geometry.git
-      version: indigo-devel
-    release:
-      packages:
-      - eigen_conversions
-      - geometry
-      - kdl_conversions
-      - tf
-      - tf_conversions
-      tags:
-        release: release/jade/{package}/{version}
-      url: https://github.com/ros-gbp/geometry-release.git
-      version: 1.11.8-0
-    source:
-      test_pull_requests: true
-      type: git
-      url: https://github.com/ros/geometry.git
-      version: indigo-devel
-    status: maintained
-  geometry2:
-    doc:
-      type: git
-      url: https://github.com/ros/geometry2.git
-      version: indigo-devel
-    release:
-      packages:
-      - geometry_experimental
-      - tf2
-      - tf2_bullet
-      - tf2_eigen
-      - tf2_geometry_msgs
-      - tf2_kdl
-      - tf2_msgs
-      - tf2_py
-      - tf2_ros
-      - tf2_sensor_msgs
-      - tf2_tools
-      tags:
-        release: release/jade/{package}/{version}
-      url: https://github.com/ros-gbp/geometry2-release.git
-      version: 0.5.13-0
-    source:
-      test_pull_requests: true
-      type: git
-      url: https://github.com/ros/geometry2.git
-      version: indigo-devel
-    status: maintained
-  geometry_tutorials:
-    doc:
-      type: git
-      url: https://github.com/ros/geometry_tutorials.git
-      version: indigo-devel
-    release:
-      packages:
-      - geometry_tutorials
-      - turtle_tf
-      - turtle_tf2
-      tags:
-        release: release/jade/{package}/{version}
-      url: https://github.com/ros-gbp/geometry_tutorials-release.git
-      version: 0.2.2-0
-    source:
-      type: git
-      url: https://github.com/ros/geometry_tutorials.git
-      version: indigo-devel
-    status: maintained
-  gl_dependency:
-    doc:
-      type: git
-      url: https://github.com/ros-visualization/gl_dependency.git
-      version: indigo-devel
-    release:
-      tags:
-        release: release/jade/{package}/{version}
-      url: https://github.com/ros-gbp/gl_dependency-release.git
-      version: 1.0.0-0
-    source:
-      type: git
-      url: https://github.com/ros-visualization/gl_dependency.git
-      version: indigo-devel
-    status: maintained
-  graft:
-    doc:
-      type: git
-      url: https://github.com/ros-perception/graft.git
-      version: hydro-devel
-    release:
-      tags:
-        release: release/jade/{package}/{version}
-      url: https://github.com/ros-gbp/graft-release.git
-      version: 0.2.3-0
-    status: developed
-  graph_msgs:
-    doc:
-      type: git
-      url: https://github.com/davetcoleman/graph_msgs.git
-      version: jade-devel
-    release:
-      tags:
-        release: release/jade/{package}/{version}
-      url: https://github.com/davetcoleman/graph_msgs-release.git
-      version: 0.1.0-1
-    source:
-      type: git
-      url: https://github.com/davetcoleman/graph_msgs.git
-      version: jade-devel
-    status: developed
-  grasping_msgs:
-    doc:
-      type: git
-      url: https://github.com/mikeferguson/grasping_msgs.git
-      version: master
-    release:
-      tags:
-        release: release/jade/{package}/{version}
-      url: https://github.com/mikeferguson/grasping_msgs-gbp.git
-      version: 0.3.1-0
-    status: maintained
-    status_description: ']'
-  grid_map:
-    doc:
-      type: git
-      url: https://github.com/ethz-asl/grid_map.git
-      version: master
-    release:
-      packages:
-      - grid_map
-      - grid_map_core
-      - grid_map_cv
-      - grid_map_demos
-      - grid_map_filters
-      - grid_map_loader
-      - grid_map_msgs
-      - grid_map_ros
-      - grid_map_visualization
-      tags:
-        release: release/jade/{package}/{version}
-      url: https://github.com/ethz-asl/grid_map-release.git
-      version: 1.3.1-0
-    source:
-      type: git
-      url: https://github.com/ethz-asl/grid_map.git
-      version: master
-    status: developed
-  grizzly:
-    doc:
-      type: git
-      url: https://github.com/g/grizzly.git
-      version: indigo-devel
-    release:
-      packages:
-      - grizzly_description
-      - grizzly_motion
-      - grizzly_msgs
-      - grizzly_navigation
-      - grizzly_teleop
-      tags:
-        release: release/jade/{package}/{version}
-      url: https://github.com/clearpath-gbp/grizzly-release.git
-      version: 0.3.1-0
-    source:
-      type: git
-      url: https://github.com/g/grizzly.git
-      version: indigo-devel
-    status: maintained
-  hakuto:
-    release:
-      packages:
-      - hakuto
-      - tetris_description
-      - tetris_gazebo
-      - tetris_launch
-      tags:
-        release: release/jade/{package}/{version}
-      url: https://github.com/tork-a/hakuto-release.git
-      version: 0.1.8-0
-    status: developed
-  head_pose_estimation:
-    doc:
-      type: git
-      url: https://github.com/OSUrobotics/ros-head-tracking.git
-      version: hydro-devel
-    release:
-      tags:
-        release: release/jade/{package}/{version}
-      url: https://github.com/OSUrobotics/head_pose_estimation-release.git
-      version: 1.0.3-0
-    source:
-      type: git
-      url: https://github.com/OSUrobotics/ros-head-tracking.git
-      version: hydro-devel
-    status: maintained
-  heatmap:
-    doc:
-      type: git
-      url: https://github.com/eybee/heatmap.git
-      version: jade-devel
-    source:
-      type: git
-      url: https://github.com/eybee/heatmap.git
-      version: jade-devel
-    status: maintained
-  hector_gazebo:
-    doc:
-      type: git
-      url: https://github.com/tu-darmstadt-ros-pkg/hector_gazebo.git
-      version: jade-devel
-    release:
-      packages:
-      - hector_gazebo
-      - hector_gazebo_plugins
-      - hector_gazebo_thermal_camera
-      - hector_gazebo_worlds
-      - hector_sensors_gazebo
-      tags:
-        release: release/jade/{package}/{version}
-      url: https://github.com/tu-darmstadt-ros-pkg-gbp/hector_gazebo-release.git
-      version: 0.4.1-0
-    status: maintained
-  hector_localization:
-    doc:
-      type: git
-      url: https://github.com/tu-darmstadt-ros-pkg/hector_localization.git
-      version: catkin
-    release:
-      packages:
-      - hector_localization
-      - hector_pose_estimation
-      - hector_pose_estimation_core
-      - message_to_tf
-      tags:
-        release: release/jade/{package}/{version}
-      url: https://github.com/tu-darmstadt-ros-pkg-gbp/hector_localization-release.git
-      version: 0.2.1-0
-    status: maintained
-  hector_models:
-    doc:
-      type: git
-      url: https://github.com/tu-darmstadt-ros-pkg/hector_models.git
-      version: jade-devel
-    release:
-      packages:
-      - hector_components_description
-      - hector_models
-      - hector_sensors_description
-      - hector_xacro_tools
-      tags:
-        release: release/jade/{package}/{version}
-      url: https://github.com/tu-darmstadt-ros-pkg-gbp/hector_models-release.git
-      version: 0.4.2-0
-    status: maintained
-  hector_navigation:
-    doc:
-      type: git
-      url: https://github.com/tu-darmstadt-ros-pkg/hector_navigation.git
-      version: catkin
-  hector_nist_arenas_gazebo:
-    doc:
-      type: git
-      url: https://github.com/tu-darmstadt-ros-pkg/hector_nist_arenas_gazebo.git
-      version: catkin
-  hector_quadrotor:
-    doc:
-      type: git
-      url: https://github.com/tu-darmstadt-ros-pkg/hector_quadrotor.git
-      version: jade-devel
-    release:
-      packages:
-      - hector_quadrotor
-      - hector_quadrotor_controller
-      - hector_quadrotor_controller_gazebo
-      - hector_quadrotor_demo
-      - hector_quadrotor_description
-      - hector_quadrotor_gazebo
-      - hector_quadrotor_gazebo_plugins
-      - hector_quadrotor_model
-      - hector_quadrotor_pose_estimation
-      - hector_quadrotor_teleop
-      - hector_uav_msgs
-      tags:
-        release: release/jade/{package}/{version}
-      url: https://github.com/tu-darmstadt-ros-pkg-gbp/hector_quadrotor-release.git
-    status: maintained
-  hector_quadrotor_apps:
-    doc:
-      type: git
-      url: https://github.com/tu-darmstadt-ros-pkg/hector_quadrotor_apps.git
-      version: master
-  hector_slam:
-    doc:
-      type: git
-      url: https://github.com/tu-darmstadt-ros-pkg/hector_slam.git
-      version: catkin
-    release:
-      packages:
-      - hector_compressed_map_transport
-      - hector_geotiff
-      - hector_geotiff_plugins
-      - hector_imu_attitude_to_tf
-      - hector_imu_tools
-      - hector_map_server
-      - hector_map_tools
-      - hector_mapping
-      - hector_marker_drawing
-      - hector_nav_msgs
-      - hector_slam
-      - hector_slam_launch
-      - hector_trajectory_server
-      tags:
-        release: release/jade/{package}/{version}
-      url: https://github.com/tu-darmstadt-ros-pkg-gbp/hector_slam-release.git
-      version: 0.3.5-0
-    status: maintained
-  hector_vision:
-    doc:
-      type: git
-      url: https://github.com/tu-darmstadt-ros-pkg/hector_vision.git
-      version: master
-  hector_visualization:
-    doc:
-      type: git
-      url: https://github.com/tu-darmstadt-ros-pkg/hector_visualization.git
-      version: master
-  hector_worldmodel:
-    doc:
-      type: git
-      url: https://github.com/tu-darmstadt-ros-pkg/hector_worldmodel.git
-      version: catkin
-    release:
-      packages:
-      - hector_object_tracker
-      - hector_worldmodel
-      - hector_worldmodel_geotiff_plugins
-      - hector_worldmodel_msgs
-      tags:
-        release: release/jade/{package}/{version}
-      url: https://github.com/tu-darmstadt-ros-pkg-gbp/hector_worldmodel-release.git
-      version: 0.3.3-0
-    status: maintained
-  hokuyo_node:
-    release:
-      tags:
-        release: release/jade/{package}/{version}
-      url: https://github.com/ros-gbp/hokuyo_node-release.git
-      version: 1.7.8-0
-    status: maintained
-  household_objects_database_msgs:
-    doc:
-      type: git
-      url: https://github.com/ros-interactive-manipulation/household_objects_database_msgs.git
-      version: hydro-devel
-    release:
-      tags:
-        release: release/jade/{package}/{version}
-      url: https://github.com/ros-gbp/household_objects_database_msgs-release.git
-      version: 0.1.1-0
-    status: maintained
-  hrpsys:
-    release:
-      tags:
-        release: release/jade/{package}/{version}
-      url: https://github.com/tork-a/hrpsys-release.git
-      version: 315.9.0-0
-    status: developed
-  humanoid_msgs:
-    doc:
-      type: git
-      url: https://github.com/ahornung/humanoid_msgs.git
-      version: master
-    release:
-      packages:
-      - humanoid_msgs
-      - humanoid_nav_msgs
-      tags:
-        release: release/jade/{package}/{version}
-      url: https://github.com/ros-gbp/humanoid_msgs-release.git
-      version: 0.3.0-0
-    source:
-      type: git
-      url: https://github.com/ahornung/humanoid_msgs.git
-      version: devel
-    status: maintained
-  iai_common_msgs:
-    release:
-      packages:
-      - data_vis_msgs
-      - designator_integration_msgs
-      - dna_extraction_msgs
-      - grasp_stability_msgs
-      - iai_common_msgs
-      - iai_content_msgs
-      - iai_control_msgs
-      - iai_kinematics_msgs
-      - iai_robosherlock_actions
-      - iai_urdf_msgs
-      - iai_wsg_50_msgs
-      - json_prolog_msgs
-      - mln_robosherlock_msgs
-      - person_msgs
-      - planning_msgs
-      - saphari_msgs
-      - scanning_table_msgs
-      - sherlock_sim_msgs
-      tags:
-        release: release/jade/{package}/{version}
-      url: https://github.com/code-iai-release/iai_common_msgs-release.git
-      version: 0.0.5-0
-  image_common:
-    doc:
-      type: git
-      url: https://github.com/ros-perception/image_common.git
-      version: hydro-devel
-    release:
-      packages:
-      - camera_calibration_parsers
-      - camera_info_manager
-      - image_common
-      - image_transport
-      - polled_camera
-      tags:
-        release: release/jade/{package}/{version}
-      url: https://github.com/ros-gbp/image_common-release.git
-      version: 1.11.10-0
-    source:
-      type: git
-      url: https://github.com/ros-perception/image_common.git
-      version: hydro-devel
-    status: maintained
-  image_pipeline:
-    doc:
-      type: git
-      url: https://github.com/ros-perception/image_pipeline.git
-      version: indigo
-    release:
-      packages:
-      - camera_calibration
-      - depth_image_proc
-      - image_pipeline
-      - image_proc
-      - image_rotate
-      - image_view
-      - stereo_image_proc
-      tags:
-        release: release/jade/{package}/{version}
-      url: https://github.com/ros-gbp/image_pipeline-release.git
-      version: 1.12.16-0
-    source:
-      type: git
-      url: https://github.com/ros-perception/image_pipeline.git
-      version: indigo
-    status: maintained
-  image_transport_plugins:
-    doc:
-      type: git
-      url: https://github.com/ros-perception/image_transport_plugins.git
-      version: indigo-devel
-    release:
-      packages:
-      - compressed_depth_image_transport
-      - compressed_image_transport
-      - image_transport_plugins
-      - theora_image_transport
-      tags:
-        release: release/jade/{package}/{version}
-      url: https://github.com/ros-gbp/image_transport_plugins-release.git
-      version: 1.9.3-0
-    source:
-      type: git
-      url: https://github.com/ros-perception/image_transport_plugins.git
-      version: indigo-devel
-    status: maintained
-  imu_tools:
-    doc:
-      type: git
-      url: https://github.com/ccny-ros-pkg/imu_tools.git
-      version: jade
-    release:
-      packages:
-      - imu_complementary_filter
-      - imu_filter_madgwick
-      - imu_tools
-      - rviz_imu_plugin
-      tags:
-        release: release/jade/{package}/{version}
-      url: https://github.com/uos-gbp/imu_tools-release.git
-      version: 1.1.0-0
-    source:
-      type: git
-      url: https://github.com/ccny-ros-pkg/imu_tools.git
-      version: jade
-    status: developed
-  industrial_ci:
-    doc:
-      type: git
-      url: https://github.com/ros-industrial/industrial_ci.git
-      version: master
-    status: maintained
-  industrial_core:
-    doc:
-      type: git
-      url: https://github.com/ros-industrial/industrial_core.git
-      version: jade
-    release:
-      packages:
-      - industrial_core
-      - industrial_deprecated
-      - industrial_msgs
-      - industrial_robot_client
-      - industrial_robot_simulator
-      - industrial_trajectory_filters
-      - industrial_utils
-      - simple_message
-      tags:
-        release: release/jade/{package}/{version}
-      url: https://github.com/ros-industrial-release/industrial_core-release.git
-      version: 0.5.0-0
-    source:
-      type: git
-      url: https://github.com/ros-industrial/industrial_core.git
-      version: jade
-    status: maintained
-  interactive_marker_proxy:
-    doc:
-      type: git
-      url: https://github.com/RobotWebTools/interactive_marker_proxy.git
-      version: master
-    release:
-      tags:
-        release: release/jade/{package}/{version}
-      url: https://github.com/RobotWebTools-release/interactive_marker_proxy-release.git
-      version: 0.1.2-0
-    source:
-      type: git
-      url: https://github.com/RobotWebTools/interactive_marker_proxy.git
-      version: develop
-    status: maintained
-  interactive_marker_twist_server:
-    doc:
-      type: git
-      url: https://github.com/ros-visualization/interactive_marker_twist_server.git
-      version: indigo-devel
-    release:
-      tags:
-        release: release/jade/{package}/{version}
-      url: https://github.com/ros-gbp/interactive_marker_twist_server-release.git
-      version: 1.0.0-0
-    source:
-      type: git
-      url: https://github.com/ros-visualization/interactive_marker_twist_server.git
-      version: indigo-devel
-    status: maintained
-  interactive_markers:
-    doc:
-      type: git
-      url: https://github.com/ros-visualization/interactive_markers.git
-      version: indigo-devel
-    release:
-      tags:
-        release: release/jade/{package}/{version}
-      url: https://github.com/ros-gbp/interactive_markers-release.git
-      version: 1.11.1-0
-    source:
-      type: git
-      url: https://github.com/ros-visualization/interactive_markers.git
-      version: indigo-devel
-    status: maintained
-  iot_bridge:
-    doc:
-      type: git
-      url: https://github.com/corb555/iot_bridge.git
-      version: master
-    release:
-      tags:
-        release: release/jade/{package}/{version}
-      url: https://github.com/corb555/iot_bridge-release.git
-      version: 0.8.2-0
-    source:
-      type: git
-      url: https://github.com/corb555/iot_bridge.git
-      version: master
-    status: developed
-  ivcon:
-    doc:
-      type: git
-      url: https://github.com/ros/ivcon.git
-      version: indigo-devel
-    release:
-      tags:
-        release: release/jade/{package}/{version}
-      url: https://github.com/ros-gbp/ivcon-release.git
-      version: 0.1.5-0
-    source:
-      type: git
-      url: https://github.com/ros/ivcon.git
-      version: indigo-devel
-    status: maintained
-  joystick_drivers:
-    doc:
-      type: git
-      url: https://github.com/ros-drivers/joystick_drivers.git
-      version: indigo-devel
-    release:
-      packages:
-      - joy
-      - joystick_drivers
-      - ps3joy
-      - spacenav_node
-      - wiimote
-      tags:
-        release: release/jade/{package}/{version}
-      url: https://github.com/ros-gbp/joystick_drivers-release.git
-      version: 1.10.1-0
-    status: maintained
-  jsk_3rdparty:
-    doc:
-      type: git
-      url: https://github.com/jsk-ros-pkg/jsk_3rdparty.git
-      version: master
-    release:
-      packages:
-      - assimp_devel
-      - bayesian_belief_networks
-      - collada_urdf_jsk_patch
-      - downward
-      - ff
-      - ffha
-      - jsk_3rdparty
-      - julius
-      - libcmt
-      - libsiftfast
-      - mini_maxwell
-      - nlopt
-      - opt_camera
-      - pgm_learner
-      - rospatlite
-      - rosping
-      - rostwitter
-      - voice_text
-      tags:
-        release: release/jade/{package}/{version}
-      url: https://github.com/tork-a/jsk_3rdparty-release.git
-      version: 2.0.14-0
-    status: developed
-  jsk_common:
-    doc:
-      type: git
-      url: https://github.com/jsk-ros-pkg/jsk_common.git
-      version: master
-    release:
-      packages:
-      - dynamic_tf_publisher
-      - image_view2
-      - jsk_common
-      - jsk_data
-      - jsk_network_tools
-      - jsk_tilt_laser
-      - jsk_tools
-      - jsk_topic_tools
-      - multi_map_server
-      - virtual_force_publisher
-      tags:
-        release: release/jade/{package}/{version}
-      url: https://github.com/tork-a/jsk_common-release.git
-      version: 2.0.16-1
-    source:
-      test_commits: false
-      type: git
-      url: https://github.com/jsk-ros-pkg/jsk_common.git
-      version: master
-    status: developed
-  jsk_common_msgs:
-    doc:
-      type: git
-      url: https://github.com/jsk-ros-pkg/jsk_common_msgs.git
-      version: master
-    release:
-      packages:
-      - jsk_common_msgs
-      - jsk_footstep_msgs
-      - jsk_gui_msgs
-      - jsk_hark_msgs
-      - posedetection_msgs
-      - speech_recognition_msgs
-      tags:
-        release: release/jade/{package}/{version}
-      url: https://github.com/tork-a/jsk_common_msgs-release.git
-      version: 3.0.0-0
-    status: developed
-  jsk_model_tools:
-    release:
-      packages:
-      - eus_assimp
-      - euscollada
-      - eusurdf
-      - jsk_model_tools
-      tags:
-        release: release/jade/{package}/{version}
-      url: https://github.com/tork-a/jsk_model_tools-release.git
-      version: 0.2.4-0
-    status: developed
-  jsk_pr2eus:
-    release:
-      packages:
-      - jsk_pr2eus
-      - pr2eus
-      - pr2eus_moveit
-      - pr2eus_tutorials
-      tags:
-        release: release/jade/{package}/{version}
-      url: https://github.com/tork-a/jsk_pr2eus-release.git
-      version: 0.3.4-0
-    status: developed
-  jsk_recognition:
-    doc:
-      type: git
-      url: https://github.com/jsk-ros-pkg/jsk_recognition.git
-      version: master
-    release:
-      packages:
-      - checkerboard_detector
-      - imagesift
-      - jsk_pcl_ros
-      - jsk_pcl_ros_utils
-      - jsk_perception
-      - jsk_recognition
-      - jsk_recognition_msgs
-      - jsk_recognition_utils
-      - resized_image_transport
-      tags:
-        release: release/jade/{package}/{version}
-      url: https://github.com/tork-a/jsk_recognition-release.git
-      version: 0.3.21-0
-    status: developed
-  jsk_roseus:
-    doc:
-      type: git
-      url: https://github.com/jsk-ros-pkg/jsk_roseus.git
-      version: master
-    release:
-      packages:
-      - jsk_roseus
-      - roseus
-      - roseus_mongo
-      - roseus_smach
-      tags:
-        release: release/jade/{package}/{version}
-      url: https://github.com/tork-a/jsk_roseus-release.git
-      version: 1.5.3-0
-    status: developed
-  jskeus:
-    doc:
-      type: git
-      url: https://github.com/tork-a/jskeus-release.git
-      version: release/jade/jskeus
-    release:
-      tags:
-        release: release/jade/{package}/{version}
-      url: https://github.com/tork-a/jskeus-release.git
-      version: 1.0.12-0
-    status: developed
-  katana_driver:
-    doc:
-      type: git
-      url: https://github.com/uos/katana_driver.git
-      version: jade
-    release:
-      packages:
-      - katana
-      - katana_arm_gazebo
-      - katana_description
-      - katana_driver
-      - katana_gazebo_plugins
-      - katana_moveit_ikfast_plugin
-      - katana_msgs
-      - katana_teleop
-      - katana_tutorials
-      - kni
-      tags:
-        release: release/jade/{package}/{version}
-      url: https://github.com/uos-gbp/katana_driver-release.git
-      version: 1.0.5-0
-    source:
-      type: git
-      url: https://github.com/uos/katana_driver.git
-      version: jade
-    status: developed
-  keyboard:
-    doc:
-      type: git
-      url: https://github.com/lrse/ros-keyboard.git
-      version: 0.1.1
-    release:
-      tags:
-        release: release/jade/{package}/{version}
-      url: https://github.com/lrse-ros-release/keyboard-release.git
-      version: 0.1.1-3
-    source:
-      type: git
-      url: https://github.com/lrse/ros-keyboard.git
-      version: master
-    status: developed
-  korg_nanokontrol:
-    doc:
-      type: git
-      url: https://github.com/ros-drivers/korg_nanokontrol.git
-      version: master
-    release:
-      tags:
-        release: release/jade/{package}/{version}
-      url: https://github.com/ros-gbp/korg_nanokontrol-release.git
-      version: 0.1.2-0
-    source:
-      type: git
-      url: https://github.com/ros-drivers/korg_nanokontrol.git
-      version: master
-    status: maintained
-  laser_assembler:
-    doc:
-      type: git
-      url: https://github.com/ros-perception/laser_assembler.git
-      version: hydro-devel
-    release:
-      tags:
-        release: release/jade/{package}/{version}
-      url: https://github.com/ros-gbp/laser_assembler-release.git
-      version: 1.7.3-0
-    source:
-      type: git
-      url: https://github.com/ros-perception/laser_assembler.git
-      version: hydro-devel
-    status: maintained
-  laser_filtering:
-    doc:
-      type: git
-      url: https://github.com/DLu/laser_filtering.git
-      version: hydro_devel
-    release:
-      packages:
-      - laser_filtering
-      - map_laser
-      tags:
-        release: release/jade/{package}/{version}
-      url: https://github.com/wu-robotics/laser_filtering_release.git
-      version: 0.0.2-0
-    source:
-      type: git
-      url: https://github.com/DLu/laser_filtering.git
-      version: hydro_devel
-    status: maintained
-  laser_filters:
-    doc:
-      type: git
-      url: https://github.com/ros-perception/laser_filters.git
-      version: indigo-devel
-    release:
-      tags:
-        release: release/jade/{package}/{version}
-      url: https://github.com/ros-gbp/laser_filters-release.git
-      version: 1.8.1-0
-    source:
-      type: git
-      url: https://github.com/ros-perception/laser_filters.git
-      version: indigo-devel
-    status: maintained
-  laser_geometry:
-    doc:
-      type: git
-      url: https://github.com/ros-perception/laser_geometry.git
-      version: indigo-devel
-    release:
-      tags:
-        release: release/jade/{package}/{version}
-      url: https://github.com/ros-gbp/laser_geometry-release.git
-      version: 1.6.4-0
-    source:
-      type: git
-      url: https://github.com/ros-perception/laser_geometry.git
-      version: indigo-devel
-    status: maintained
-  laser_pipeline:
-    doc:
-      type: git
-      url: https://github.com/ros-perception/laser_pipeline.git
-      version: hydro-devel
-    release:
-      tags:
-        release: release/jade/{package}/{version}
-      url: https://github.com/ros-gbp/laser_pipeline-release.git
-      version: 1.6.1-0
-    source:
-      type: git
-      url: https://github.com/ros-perception/laser_pipeline.git
-      version: hydro-devel
-    status: maintained
-  laser_proc:
-    release:
-      tags:
-        release: release/jade/{package}/{version}
-      url: https://github.com/ros-gbp/laser_proc-release.git
-      version: 0.1.4-0
-    status: maintained
-  leap_motion:
-    doc:
-      type: git
-      url: https://github.com/ros-drivers/leap_motion.git
-      version: master
-    release:
-      tags:
-        release: release/jade/{package}/{version}
-      url: https://github.com/ros-gbp/leap_motion-release.git
-      version: 0.0.10-0
-    source:
-      type: git
-      url: https://github.com/ros-drivers/leap_motion.git
-      version: master
-    status: maintained
-  leptrino_force_torque:
-    doc:
-      type: git
-      url: https://github.com/hiveground-ros-package/leptrino_force_torque.git
-      version: master
-    status: maintained
-  libccd:
-    release:
-      tags:
-        release: release/jade/{package}/{version}
-      url: https://github.com/ros-gbp/libccd-release.git
-      version: 2.0.0-1
-    status: maintained
-  libg2o:
-    release:
-      tags:
-        release: release/jade/{package}/{version}
-      url: https://github.com/ros-gbp/libg2o-release.git
-      version: 2015.5.19-2
-    status: maintained
-  libhaloc:
-    doc:
-      type: git
-      url: https://github.com/srv/libhaloc.git
-      version: indigo
-    status: maintained
-  librms:
-    doc:
-      type: git
-      url: https://github.com/GT-RAIL/librms.git
-      version: master
-    release:
-      tags:
-        release: release/jade/{package}/{version}
-      url: https://github.com/gt-rail-release/librms-release.git
-      version: 0.0.3-0
-    source:
-      type: git
-      url: https://github.com/GT-RAIL/librms.git
-      version: develop
-    status: maintained
-  lms1xx:
-    doc:
-      type: git
-      url: https://github.com/clearpathrobotics/lms1xx.git
-      version: master
-    release:
-      tags:
-        release: release/jade/{package}/{version}
-      url: https://github.com/clearpath-gbp/lms1xx-release.git
-      version: 0.1.5-0
-    source:
-      type: git
-      url: https://github.com/clearpathrobotics/lms1xx.git
-      version: master
-    status: maintained
-  log4cpp:
-    doc:
-      type: git
-      url: https://github.com/orocos-toolchain/log4cpp.git
-      version: toolchain-2.8
-    release:
-      tags:
-        release: release/jade/{package}/{version}
-      url: https://github.com/orocos-gbp/log4cpp-release.git
-      version: 2.8.1-0
-    source:
-      type: git
-      url: https://github.com/orocos-toolchain/log4cpp.git
-      version: toolchain-2.8
-    status: maintained
-  lyap_control:
-    doc:
-      type: git
-      url: https://bitbucket.org/AndyZe/lyap_control.git
-      version: master
-    release:
-      tags:
-        release: release/jade/{package}/{version}
-      url: https://github.com/AndyZelenak/lyap_control-release.git
-      version: 0.0.13-0
-    source:
-      type: git
-      url: https://bitbucket.org/AndyZe/lyap_control.git
-      version: master
-    status: maintained
-  m4atx_battery_monitor:
-    doc:
-      type: git
-      url: https://github.com/GT-RAIL/m4atx_battery_monitor.git
-      version: master
-    release:
-      tags:
-        release: release/jade/{package}/{version}
-      url: https://github.com/gt-rail-release/m4atx_battery_monitor-release.git
-      version: 0.0.2-0
-    source:
-      type: git
-      url: https://github.com/GT-RAIL/m4atx_battery_monitor.git
-      version: develop
-    status: maintained
-  m_explore:
-    doc:
-      type: git
-      url: https://github.com/hrnr/m-explore.git
-      version: master
-    release:
-      packages:
-      - explore_lite
-      - multirobot_map_merge
-      tags:
-        release: release/jade/{package}/{version}
-      url: https://github.com/hrnr/m-explore-release.git
-      version: 1.0.0-0
-    source:
-      type: git
-      url: https://github.com/hrnr/m-explore.git
-      version: master
-    status: developed
-  maggie_devices_msgs:
-    doc:
-      type: git
-      url: https://github.com/UC3MSocialRobots/maggie_devices_msgs.git
-      version: hydro-devel
-    source:
-      type: git
-      url: https://github.com/UC3MSocialRobots/maggie_devices_msgs.git
-      version: hydro-devel
-    status: maintained
-  maggie_skills_msgs:
-    doc:
-      type: git
-      url: https://github.com/UC3MSocialRobots/maggie_skills_msgs.git
-      version: hydro-devel
-    source:
-      type: git
-      url: https://github.com/UC3MSocialRobots/maggie_skills_msgs.git
-      version: hydro-devel
-    status: maintained
-  manipulation_msgs:
-    release:
-      tags:
-        release: release/jade/{package}/{version}
-      url: https://github.com/ros-gbp/manipulation_msgs-release.git
-      version: 0.2.0-0
-    status: maintained
-  mapviz:
-    doc:
-      type: git
-      url: https://github.com/swri-robotics/mapviz.git
-      version: jade-devel
-    release:
-      packages:
-      - mapviz
-      - mapviz_plugins
-      - multires_image
-      - tile_map
-      tags:
-        release: release/jade/{package}/{version}
-      url: https://github.com/swri-robotics-gbp/mapviz-release.git
-      version: 0.1.3-0
-    source:
-      type: git
-      url: https://github.com/swri-robotics/mapviz.git
-      version: jade-devel
-    status: developed
-  marti_common:
-    doc:
-      type: git
-      url: https://github.com/swri-robotics/marti_common.git
-      version: jade-devel
-    release:
-      packages:
-      - marti_data_structures
-      - swri_console_util
-      - swri_geometry_util
-      - swri_image_util
-      - swri_math_util
-      - swri_nodelet
-      - swri_opencv_util
-      - swri_prefix_tools
-      - swri_roscpp
-      - swri_route_util
-      - swri_serial_util
-      - swri_string_util
-      - swri_system_util
-      - swri_transform_util
-      - swri_yaml_util
-      tags:
-        release: release/jade/{package}/{version}
-      url: https://github.com/swri-robotics-gbp/marti_common-release.git
-      version: 0.1.5-0
-    source:
-      type: git
-      url: https://github.com/swri-robotics/marti_common.git
-      version: jade-devel
-    status: developed
-  marti_messages:
-    doc:
-      type: git
-      url: https://github.com/swri-robotics/marti_messages.git
-      version: indigo-devel
-    release:
-      packages:
-      - marti_can_msgs
-      - marti_common_msgs
-      - marti_nav_msgs
-      - marti_perception_msgs
-      - marti_sensor_msgs
-      - marti_visualization_msgs
-      tags:
-        release: release/jade/{package}/{version}
-      url: https://github.com/swri-robotics-gbp/marti_messages-release.git
-      version: 0.0.4-0
-    source:
-      type: git
-      url: https://github.com/swri-robotics/marti_messages.git
-      version: indigo-devel
-    status: developed
-  mav_comm:
-    doc:
-      type: git
-      url: https://github.com/ethz-asl/mav_comm.git
-      version: master
-    release:
-      packages:
-      - mav_comm
-      - mav_msgs
-      tags:
-        release: release/jade/{package}/{version}
-      url: https://github.com/ethz-asl/mav_comm-release.git
-      version: 3.0.0-0
-    source:
-      type: git
-      url: https://github.com/ethz-asl/mav_comm.git
-      version: master
-    status: developed
-  mavlink:
-    doc:
-      type: git
-      url: https://github.com/mavlink/mavlink-gbp-release.git
-      version: release/jade/mavlink
-    release:
-      tags:
-        release: release/jade/{package}/{version}
-      url: https://github.com/mavlink/mavlink-gbp-release.git
-      version: 2016.5.20-0
-    status: maintained
-  mavros:
-    doc:
-      type: git
-      url: https://github.com/mavlink/mavros.git
-      version: indigo-devel
-    release:
-      packages:
-      - libmavconn
-      - mavros
-      - mavros_extras
-      - mavros_msgs
-      - test_mavros
-      tags:
-        release: release/jade/{package}/{version}
-      url: https://github.com/mavlink/mavros-release.git
-      version: 0.17.4-0
-    source:
-      type: git
-      url: https://github.com/mavlink/mavros.git
-      version: indigo-devel
-    status: maintained
-  md49_base_controller:
-    doc:
-      type: git
-      url: https://github.com/Scheik/md49_base_controller.git
-      version: jade-devel
-    release:
-      packages:
-      - md49_base_controller
-      - md49_messages
-      - md49_serialport
-      tags:
-        release: release/jade/{package}/{version}
-      url: https://github.com/Scheik/md49_base_controller-release.git
-      version: 0.1.4-0
-    source:
-      type: git
-      url: https://github.com/Scheik/md49_base_controller.git
-      version: jade-devel
-    status: developed
-  media_export:
-    doc:
-      type: git
-      url: https://github.com/ros/media_export.git
-      version: indigo-devel
-    release:
-      tags:
-        release: release/jade/{package}/{version}
-      url: https://github.com/ros-gbp/media_export-release.git
-      version: 0.2.0-0
-    source:
-      type: git
-      url: https://github.com/ros/media_export.git
-      version: indigo-devel
-    status: maintained
-  message_generation:
-    doc:
-      type: git
-      url: https://github.com/ros/message_generation.git
-      version: jade-devel
-    release:
-      tags:
-        release: release/jade/{package}/{version}
-      url: https://github.com/ros-gbp/message_generation-release.git
-      version: 0.3.0-0
-    source:
-      type: git
-      url: https://github.com/ros/message_generation.git
-      version: jade-devel
-    status: maintained
-  message_runtime:
-    doc:
-      type: git
-      url: https://github.com/ros/message_runtime.git
-      version: groovy-devel
-    release:
-      tags:
-        release: release/jade/{package}/{version}
-      url: https://github.com/ros-gbp/message_runtime-release.git
-      version: 0.4.12-0
-    source:
-      type: git
-      url: https://github.com/ros/message_runtime.git
-      version: groovy-devel
-    status: maintained
-  meta-ros:
-    doc:
-      type: git
-      url: https://github.com/bmwcarit/meta-ros.git
-      version: master
-    status: maintained
-  metapackages:
-    release:
-      packages:
-      - desktop
-      - desktop_full
-      - perception
-      - robot
-      - ros_base
-      - ros_core
-      - simulators
-      - viz
-      tags:
-        release: release/jade/{package}/{version}
-      url: https://github.com/ros-gbp/metapackages-release.git
-      version: 1.2.0-0
-    status: maintained
-  microstrain_3dmgx2_imu:
-    release:
-      tags:
-        release: release/jade/{package}/{version}
-      url: https://github.com/ros-gbp/microstrain_3dmgx2_imu-release.git
-      version: 1.5.12-0
-    status: maintained
-  mongo_cxx_driver:
-    release:
-      tags:
-        release: release/jade/{package}/{version}
-      url: https://github.com/ros-gbp/mongo_cxx_driver-release.git
-      version: 1.0.2-1
-    status: maintained
-  mongodb_store:
-    release:
-      packages:
-      - mongodb_log
-      - mongodb_store
-      - mongodb_store_msgs
-      tags:
-        release: release/jade/{package}/{version}
-      url: https://github.com/strands-project-releases/mongodb_store.git
-      version: 0.1.19-0
-    source:
-      type: git
-      url: https://github.com/strands-project/mongodb_store.git
-      version: hydro-devel
-    status: developed
-  moveit_commander:
-    doc:
-      type: git
-      url: https://github.com/ros-planning/moveit_commander.git
-      version: indigo-devel
-    release:
-      tags:
-        release: release/jade/{package}/{version}
-      url: https://github.com/ros-gbp/moveit_commander-release.git
-      version: 0.6.1-0
-    source:
-      type: git
-      url: https://github.com/ros-planning/moveit_commander.git
-      version: indigo-devel
-    status: maintained
-  moveit_core:
-    doc:
-      type: git
-      url: https://github.com/ros-planning/moveit_core.git
-      version: jade-devel
-    release:
-      tags:
-        release: release/jade/{package}/{version}
-      url: https://github.com/ros-gbp/moveit_core-release.git
-      version: 0.8.2-0
-    source:
-      test_pull_requests: true
-      type: git
-      url: https://github.com/ros-planning/moveit_core.git
-      version: jade-devel
-    status: maintained
-  moveit_ikfast:
-    doc:
-      type: git
-      url: https://github.com/ros-planning/moveit_ikfast.git
-      version: jade-devel
-    release:
-      tags:
-        release: release/jade/{package}/{version}
-      url: https://github.com/ros-gbp/moveit_ikfast-release.git
-      version: 3.2.0-0
-    source:
-      type: git
-      url: https://github.com/ros-planning/moveit_ikfast.git
-      version: jade-devel
-    status: maintained
-  moveit_msgs:
-    doc:
-      type: git
-      url: https://github.com/ros-planning/moveit_msgs.git
-      version: jade-devel
-    release:
-      tags:
-        release: release/jade/{package}/{version}
-      url: https://github.com/ros-gbp/moveit_msgs-release.git
-      version: 0.8.1-0
-    source:
-      type: git
-      url: https://github.com/ros-planning/moveit_msgs.git
-      version: jade-devel
-    status: developed
-  moveit_planners:
-    doc:
-      type: git
-      url: https://github.com/ros-planning/moveit_planners.git
-      version: indigo-devel
-    release:
-      packages:
-      - moveit_planners
-      - moveit_planners_ompl
-      tags:
-        release: release/jade/{package}/{version}
-      url: https://github.com/ros-gbp/moveit_planners-release.git
-      version: 0.6.7-0
-    source:
-      type: git
-      url: https://github.com/ros-planning/moveit_planners.git
-      version: indigo-devel
-    status: maintained
-  moveit_plugins:
-    doc:
-      type: git
-      url: https://github.com/ros-planning/moveit_plugins.git
-      version: jade-devel
-    release:
-      packages:
-      - moveit_fake_controller_manager
-      - moveit_plugins
-      - moveit_simple_controller_manager
-      tags:
-        release: release/jade/{package}/{version}
-      url: https://github.com/ros-gbp/moveit_plugins-release.git
-      version: 0.5.6-0
-    source:
-      type: git
-      url: https://github.com/ros-planning/moveit_plugins.git
-      version: jade-devel
-    status: maintained
-  moveit_python:
-    doc:
-      type: git
-      url: https://github.com/mikeferguson/moveit_python.git
-      version: master
-    release:
-      tags:
-        release: release/jade/{package}/{version}
-      url: https://github.com/mikeferguson/moveit_python-release.git
-      version: 0.2.14-0
-    status: developed
-  moveit_resources:
-    release:
-      tags:
-        release: release/jade/{package}/{version}
-      url: https://github.com/ros-gbp/moveit_resources-release.git
-      version: 0.5.0-0
-    status: maintained
-  moveit_ros:
-    doc:
-      type: git
-      url: https://github.com/ros-planning/moveit_ros.git
-      version: jade-devel
-    release:
-      packages:
-      - moveit_ros
-      - moveit_ros_benchmarks
-      - moveit_ros_benchmarks_gui
-      - moveit_ros_manipulation
-      - moveit_ros_move_group
-      - moveit_ros_perception
-      - moveit_ros_planning
-      - moveit_ros_planning_interface
-      - moveit_ros_robot_interaction
-      - moveit_ros_visualization
-      - moveit_ros_warehouse
-      tags:
-        release: release/jade/{package}/{version}
-      url: https://github.com/ros-gbp/moveit_ros-release.git
-      version: 0.6.6-0
-    source:
-      type: git
-      url: https://github.com/ros-planning/moveit_ros.git
-      version: jade-devel
-    status: maintained
-  moveit_setup_assistant:
-    doc:
-      type: git
-      url: https://github.com/ros-planning/moveit_setup_assistant.git
-      version: jade-devel
-    release:
-      tags:
-        release: release/jade/{package}/{version}
-      url: https://github.com/ros-gbp/moveit_setup_assistant-release.git
-      version: 0.7.1-0
-    source:
-      type: git
-      url: https://github.com/ros-planning/moveit_setup_assistant.git
-      version: jade-devel
-    status: maintained
-  moveit_sim_controller:
-    doc:
-      type: git
-      url: https://github.com/davetcoleman/moveit_sim_controller.git
-      version: jade-devel
-    release:
-      tags:
-        release: release/jade/{package}/{version}
-      url: https://github.com/davetcoleman/moveit_sim_controller-release.git
-      version: 0.0.5-0
-    source:
-      type: git
-      url: https://github.com/davetcoleman/moveit_sim_controller.git
-      version: jade-devel
-    status: developed
-  moveit_visual_tools:
-    doc:
-      type: git
-      url: https://github.com/davetcoleman/moveit_visual_tools.git
-      version: jade-devel
-    release:
-      tags:
-        release: release/jade/{package}/{version}
-      url: https://github.com/davetcoleman/moveit_visual_tools-release.git
-      version: 3.1.0-0
-    source:
-      type: git
-      url: https://github.com/davetcoleman/moveit_visual_tools.git
-      version: jade-devel
-    status: developed
-  mrpt_navigation:
-    doc:
-      type: git
-      url: https://github.com/mrpt-ros-pkg/mrpt_navigation.git
-      version: master
-    release:
-      packages:
-      - mrpt_bridge
-      - mrpt_local_obstacles
-      - mrpt_localization
-      - mrpt_map
-      - mrpt_msgs
-      - mrpt_navigation
-      - mrpt_rawlog
-      - mrpt_reactivenav2d
-      - mrpt_tutorials
-      tags:
-        release: release/jade/{package}/{version}
-      url: https://github.com/mrpt-ros-pkg-release/mrpt_navigation-release.git
-      version: 0.1.8-0
-    source:
-      type: git
-      url: https://github.com/mrpt-ros-pkg/mrpt_navigation.git
-      version: master
-    status: maintained
-  multimaster_fkie:
-    doc:
-      type: git
-      url: https://github.com/fkie/multimaster_fkie.git
-      version: jade-devel
-    release:
-      packages:
-      - default_cfg_fkie
-      - master_discovery_fkie
-      - master_sync_fkie
-      - multimaster_fkie
-      - multimaster_msgs_fkie
-      - node_manager_fkie
-      tags:
-        release: release/jade/{package}/{version}
-      url: https://github.com/fkie-release/multimaster_fkie-release.git
-      version: 0.5.4-0
-    source:
-      type: git
-      url: https://github.com/fkie/multimaster_fkie.git
-      version: jade-devel
-    status: maintained
-  multisense_ros:
-    doc:
-      type: hg
-      url: https://bitbucket.org/crl/multisense_ros
-      version: default
-    release:
-      packages:
-      - multisense
-      - multisense_bringup
-      - multisense_cal_check
-      - multisense_description
-      - multisense_lib
-      - multisense_ros
-      tags:
-        release: release/jade/{package}/{version}
-      url: https://github.com/carnegieroboticsllc/multisense_ros-release.git
-      version: 3.4.7-0
-    source:
-      type: hg
-      url: https://bitbucket.org/crl/multisense_ros
-      version: default
-    status: developed
-  mvsim:
-    doc:
-      type: git
-      url: https://github.com/ual-arm-ros-pkg/mvsim.git
-      version: master
-    release:
-      tags:
-        release: release/jade/{package}/{version}
-      url: https://github.com/ual-arm-ros-pkg-release/mvsim-release.git
-      version: 0.1.2-0
-    source:
-      type: git
-      url: https://github.com/ual-arm-ros-pkg/mvsim.git
-      version: master
-    status: maintained
-  nao_extras:
-    doc:
-      type: git
-      url: https://github.com/ros-naoqi/nao_extras.git
-      version: master
-    release:
-      packages:
-      - nao_extras
-      - nao_path_follower
-      - nao_teleop
-      tags:
-        release: release/jade/{package}/{version}
-      url: https://github.com/ros-naoqi/nao_extras-release.git
-      version: 0.3.1-1
-    source:
-      type: git
-      url: https://github.com/ros-naoqi/nao_extras.git
-      version: master
-    status: maintained
-  nao_interaction:
-    doc:
-      type: git
-      url: https://github.com/ros-naoqi/naoqi_interaction.git
-      version: master
-    release:
-      packages:
-      - nao_audio
-      - nao_interaction
-      - nao_interaction_launchers
-      - nao_interaction_msgs
-      - nao_vision
-      tags:
-        release: release/jade/{package}/{version}
-      url: https://github.com/ros-gbp/nao_interaction-release.git
-      version: 0.1.5-0
-    source:
-      type: git
-      url: https://github.com/ros-naoqi/naoqi_interaction.git
-      version: master
-    status: maintained
-  nao_meshes:
-    doc:
-      type: git
-      url: https://github.com/ros-naoqi/nao_meshes.git
-      version: master
-    release:
-      tags:
-        release: release/jade/{package}/{version}
-      url: https://github.com/ros-naoqi/nao_meshes-release.git
-      version: 0.1.11-0
-    source:
-      type: git
-      url: https://github.com/ros-naoqi/nao_meshes.git
-      version: master
-    status: maintained
-  nao_moveit_config:
-    doc:
-      type: git
-      url: https://github.com/ros-naoqi/nao_moveit_config.git
-      version: master
-    release:
-      tags:
-        release: release/jade/{package}/{version}
-      url: https://github.com/ros-naoqi/nao_moveit_config-release.git
-      version: 0.0.9-0
-    source:
-      type: git
-      url: https://github.com/ros-naoqi/nao_moveit_config.git
-      version: master
-    status: maintained
-  nao_robot:
-    release:
-      packages:
-      - nao_apps
-      - nao_bringup
-      - nao_description
-      - nao_robot
-      tags:
-        release: release/jade/{package}/{version}
-      url: https://github.com/ros-naoqi/nao_robot-release.git
-      version: 0.5.14-0
-    source:
-      type: git
-      url: https://github.com/ros-naoqi/nao_robot.git
-      version: master
-    status: maintained
-  naoqi_bridge:
-    doc:
-      type: git
-      url: https://github.com/ros-naoqi/naoqi_bridge.git
-      version: master
-    release:
-      packages:
-      - naoqi_apps
-      - naoqi_bridge
-      - naoqi_driver_py
-      - naoqi_pose
-      - naoqi_sensors_py
-      - naoqi_tools
-      tags:
-        release: release/jade/{package}/{version}
-      url: https://github.com/ros-naoqi/naoqi_bridge-release.git
-      version: 0.5.3-0
-    source:
-      type: git
-      url: https://github.com/ros-naoqi/naoqi_bridge.git
-      version: master
-    status: maintained
-  naoqi_bridge_msgs:
-    doc:
-      type: git
-      url: https://github.com/ros-naoqi/naoqi_bridge_msgs.git
-      version: master
-    release:
-      tags:
-        release: release/jade/{package}/{version}
-      url: https://github.com/ros-naoqi/naoqi_bridge_msgs-release.git
-      version: 0.0.5-0
-    source:
-      type: git
-      url: https://github.com/ros-naoqi/naoqi_bridge_msgs.git
-      version: master
-    status: maintained
-  naoqi_dashboard:
-    release:
-      tags:
-        release: release/jade/{package}/{version}
-      url: https://github.com/ros-naoqi/naoqi_dashboard-release.git
-      version: 0.1.4-0
-    source:
-      type: git
-      url: https://github.com/ros-naoqi/naoqi_dashboard.git
-      version: master
-    status: maintained
-  naoqi_driver:
-    doc:
-      type: git
-      url: https://github.com/ros-naoqi/naoqi_driver.git
-      version: master
-    release:
-      tags:
-        release: release/jade/{package}/{version}
-      url: https://github.com/ros-naoqi/naoqi_driver-release.git
-      version: 0.5.7-0
-    source:
-      type: git
-      url: https://github.com/ros-naoqi/naoqi_driver.git
-      version: master
-    status: developed
-  naoqi_libqi:
-    release:
-      tags:
-        release: release/jade/{package}/{version}
-      url: https://github.com/ros-naoqi/libqi-release.git
-      version: 2.3.0-1
-    status: maintained
-  naoqi_libqicore:
-    release:
-      tags:
-        release: release/jade/{package}/{version}
-      url: https://github.com/ros-naoqi/libqicore-release.git
-      version: 2.3.1-1
-    status: maintained
-  navigation:
-    doc:
-      type: git
-      url: https://github.com/ros-planning/navigation.git
-      version: jade-devel
-    release:
-      packages:
-      - amcl
-      - base_local_planner
-      - carrot_planner
-      - clear_costmap_recovery
-      - costmap_2d
-      - dwa_local_planner
-      - fake_localization
-      - global_planner
-      - map_server
-      - move_base
-      - move_slow_and_clear
-      - nav_core
-      - navfn
-      - navigation
-      - robot_pose_ekf
-      - rotate_recovery
-      - voxel_grid
-      tags:
-        release: release/jade/{package}/{version}
-      url: https://github.com/ros-gbp/navigation-release.git
-      version: 1.13.1-0
-    source:
-      test_commits: false
-      test_pull_requests: true
-      type: git
-      url: https://github.com/ros-planning/navigation.git
-      version: jade-devel
-    status: maintained
-  navigation_2d:
-    doc:
-      type: git
-      url: https://github.com/skasperski/navigation_2d.git
-      version: jade
-    release:
-      packages:
-      - nav2d
-      - nav2d_exploration
-      - nav2d_karto
-      - nav2d_localizer
-      - nav2d_msgs
-      - nav2d_navigator
-      - nav2d_operator
-      - nav2d_remote
-      - nav2d_tutorials
-      tags:
-        release: release/jade/{package}/{version}
-      url: https://github.com/skasperski/navigation_2d-release.git
-      version: 0.3.0-0
-    source:
-      type: git
-      url: https://github.com/skasperski/navigation_2d.git
-      version: jade
-    status: maintained
-  navigation_layers:
-    doc:
-      type: git
-      url: https://github.com/DLu/navigation_layers.git
-      version: indigo
-    release:
-      packages:
-      - navigation_layers
-      - range_sensor_layer
-      - social_navigation_layers
-      tags:
-        release: release/jade/{package}/{version}
-      url: https://github.com/wu-robotics/navigation_layers_release.git
-      version: 0.3.1-0
-    source:
-      type: git
-      url: https://github.com/DLu/navigation_layers.git
-      version: indigo
-    status: maintained
-  navigation_msgs:
-    doc:
-      type: git
-      url: https://github.com/ros-planning/navigation_msgs.git
-      version: jade-devel
-    release:
-      packages:
-      - map_msgs
-      - move_base_msgs
-      tags:
-        release: release/jade/{package}/{version}
-      url: https://github.com/ros-gbp/navigation_msgs-release.git
-      version: 1.13.0-0
-    source:
-      type: git
-      url: https://github.com/ros-planning/navigation_msgs.git
-      version: jade-devel
-    status: maintained
-  navigation_tutorials:
-    doc:
-      type: git
-      url: https://github.com/ros-planning/navigation_tutorials.git
-      version: indigo-devel
-    release:
-      packages:
-      - laser_scan_publisher_tutorial
-      - navigation_stage
-      - navigation_tutorials
-      - odometry_publisher_tutorial
-      - point_cloud_publisher_tutorial
-      - robot_setup_tf_tutorial
-      - roomba_stage
-      - simple_navigation_goals_tutorial
-      tags:
-        release: release/jade/{package}/{version}
-      url: https://github.com/ros-gbp/navigation_tutorials-release.git
-      version: 0.2.3-0
-    source:
-      type: git
-      url: https://github.com/ros-planning/navigation_tutorials.git
-      version: indigo-devel
-    status: maintained
-  nerian_sp1:
-    doc:
-      type: git
-      url: https://github.com/nerian-vision/nerian_sp1.git
-      version: master
-    release:
-      tags:
-        release: release/jade/{package}/{version}
-      url: https://github.com/nerian-vision/nerian_sp1-release.git
-      version: 1.3.3-0
-    source:
-      type: git
-      url: https://github.com/nerian-vision/nerian_sp1.git
-      version: master
-    status: developed
-  nmea_comms:
-    doc:
-      type: git
-      url: https://github.com/ros-drivers/nmea_comms.git
-      version: jade-devel
-    release:
-      tags:
-        release: release/jade/{package}/{version}
-      url: https://github.com/ros-drivers-gbp/nmea_comms-release.git
-      version: 1.1.0-0
-    source:
-      type: git
-      url: https://github.com/ros-drivers/nmea_comms.git
-      version: jade-devel
-    status: maintained
-  nmea_msgs:
-    doc:
-      type: git
-      url: https://github.com/ros-drivers/nmea_msgs.git
-      version: jade-devel
-    release:
-      tags:
-        release: release/jade/{package}/{version}
-      url: https://github.com/ros-drivers-gbp/nmea_msgs-release.git
-      version: 1.0.0-0
-    source:
-      type: git
-      url: https://github.com/ros-drivers/nmea_msgs.git
-      version: jade-devel
-    status: maintained
-  nmea_navsat_driver:
-    doc:
-      type: git
-      url: https://github.com/ros-drivers/nmea_navsat_driver.git
-      version: jade-devel
-    release:
-      tags:
-        release: release/jade/{package}/{version}
-      url: https://github.com/ros-drivers-gbp/nmea_navsat_driver-release.git
-      version: 0.5.0-0
-    source:
-      type: git
-      url: https://github.com/ros-drivers/nmea_navsat_driver.git
-      version: jade-devel
-    status: maintained
-  nodelet_core:
-    doc:
-      type: git
-      url: https://github.com/ros/nodelet_core.git
-      version: indigo-devel
-    release:
-      packages:
-      - nodelet
-      - nodelet_core
-      - nodelet_topic_tools
-      tags:
-        release: release/jade/{package}/{version}
-      url: https://github.com/ros-gbp/nodelet_core-release.git
-      version: 1.9.5-0
-    source:
-      test_pull_requests: true
-      type: git
-      url: https://github.com/ros/nodelet_core.git
-      version: indigo-devel
-    status: maintained
-  novatel_span_driver:
-    doc:
-      type: git
-      url: https://github.com/ros-drivers/novatel_span_driver.git
-      version: master
-    release:
-      packages:
-      - novatel_msgs
-      - novatel_span_driver
-      tags:
-        release: release/jade/{package}/{version}
-      url: https://github.com/ros-drivers-gbp/novatel_span_driver-release.git
-      version: 1.0.0-0
-    source:
-      type: git
-      url: https://github.com/ros-drivers/novatel_span_driver.git
-      version: master
-    status: maintained
-  ntpd_driver:
-    doc:
-      type: git
-      url: https://github.com/vooon/ntpd_driver.git
-      version: master
-    release:
-      tags:
-        release: release/jade/{package}/{version}
-      url: https://github.com/vooon/ntpd_driver-release.git
-      version: 1.2.0-1
-    source:
-      type: git
-      url: https://github.com/vooon/ntpd_driver.git
-      version: master
-    status: maintained
-  object_recognition_capture:
-    release:
-      tags:
-        release: release/jade/{package}/{version}
-      url: https://github.com/ros-gbp/object_recognition_capture-release.git
-      version: 0.3.1-0
-    source:
-      type: git
-      url: https://github.com/wg-perception/capture.git
-      version: master
-    status: maintained
-  object_recognition_core:
-    release:
-      tags:
-        release: release/jade/{package}/{version}
-      url: https://github.com/ros-gbp/object_recognition_core-release.git
-      version: 0.6.5-0
-    source:
-      type: git
-      url: https://github.com/wg-perception/object_recognition_core.git
-      version: master
-    status: maintained
-  object_recognition_linemod:
-    release:
-      tags:
-        release: release/jade/{package}/{version}
-      url: https://github.com/ros-gbp/object_recognition_linemod-release.git
-      version: 0.3.7-0
-    source:
-      type: git
-      url: https://github.com/wg-perception/linemod.git
-      version: master
-    status: maintained
-  object_recognition_msgs:
-    doc:
-      type: git
-      url: https://github.com/wg-perception/object_recognition_msgs.git
-      version: master
-    release:
-      tags:
-        release: release/jade/{package}/{version}
-      url: https://github.com/ros-gbp/object_recognition_msgs-release.git
-      version: 0.4.1-0
-    source:
-      type: git
-      url: https://github.com/wg-perception/object_recognition_msgs.git
-      version: master
-    status: maintained
-  object_recognition_reconstruction:
-    release:
-      tags:
-        release: release/jade/{package}/{version}
-      url: https://github.com/ros-gbp/object_recognition_reconstruction-release.git
-      version: 0.3.6-0
-    source:
-      type: git
-      url: https://github.com/wg-perception/reconstruction.git
-      version: master
-    status: maintained
-  object_recognition_renderer:
-    release:
-      tags:
-        release: release/jade/{package}/{version}
-      url: https://github.com/ros-gbp/object_recognition_renderer-release.git
-      version: 0.2.2-0
-    source:
-      type: git
-      url: https://github.com/wg-perception/ork_renderer.git
-      version: master
-    status: maintained
-  object_recognition_ros:
-    release:
-      tags:
-        release: release/jade/{package}/{version}
-      url: https://github.com/ros-gbp/object_recognition_ros-release.git
-      version: 0.3.5-0
-    source:
-      type: git
-      url: https://github.com/wg-perception/object_recognition_ros.git
-      version: master
-    status: maintained
-  object_recognition_ros_visualization:
-    release:
-      tags:
-        release: release/jade/{package}/{version}
-      url: https://github.com/ros-gbp/object_recognition_ros_visualization-release.git
-      version: 0.3.9-0
-    source:
-      type: git
-      url: https://github.com/wg-perception/object_recognition_ros_visualization.git
-      version: master
-    status: maintained
-  object_recognition_tabletop:
-    release:
-      tags:
-        release: release/jade/{package}/{version}
-      url: https://github.com/ros-gbp/object_recognition_tabletop-release.git
-      version: 0.3.2-0
-    source:
-      type: git
-      url: https://github.com/wg-perception/tabletop.git
-      version: master
-    status: maintained
-  object_recognition_tod:
-    release:
-      tags:
-        release: release/jade/{package}/{version}
-      url: https://github.com/ros-gbp/object_recognition_tod-release.git
-      version: 0.5.5-0
-    source:
-      type: git
-      url: https://github.com/wg-perception/tod.git
-      version: master
-    status: maintained
-  object_recognition_transparent_objects:
-    release:
-      tags:
-        release: release/jade/{package}/{version}
-      url: https://github.com/ros-gbp/object_recognition_transparent_objects-release.git
-      version: 0.4.0-0
-    source:
-      type: git
-      url: https://github.com/wg-perception/transparent_objects.git
-      version: master
-    status: maintained
-  ocl:
-    doc:
-      type: git
-      url: https://github.com/orocos-toolchain/ocl.git
-      version: toolchain-2.8
-    release:
-      tags:
-        release: release/jade/{package}/{version}
-      url: https://github.com/orocos-gbp/ocl-release.git
-      version: 2.8.2-0
-    source:
-      type: git
-      url: https://github.com/orocos-toolchain/ocl.git
-      version: toolchain-2.8
-    status: maintained
-  octomap:
-    doc:
-      type: git
-      url: https://github.com/OctoMap/octomap.git
-      version: v1.6.8
-    release:
-      packages:
-      - dynamic_edt_3d
-      - octomap
-      - octovis
-      tags:
-        release: release/jade/{package}/{version}
-      url: https://github.com/ros-gbp/octomap-release.git
-      version: 1.7.0-0
-    source:
-      type: git
-      url: https://github.com/OctoMap/octomap.git
-      version: devel
-    status: maintained
-  octomap_mapping:
-    doc:
-      type: git
-      url: https://github.com/OctoMap/octomap_mapping.git
-      version: jade-devel
-    release:
-      packages:
-      - octomap_mapping
-      - octomap_server
-      tags:
-        release: release/jade/{package}/{version}
-      url: https://github.com/ros-gbp/octomap_mapping-release.git
-      version: 0.6.0-0
-    source:
-      type: git
-      url: https://github.com/OctoMap/octomap_mapping.git
-      version: jade-devel
-    status: maintained
-  octomap_msgs:
-    doc:
-      type: git
-      url: https://github.com/OctoMap/octomap_msgs.git
-      version: indigo-devel
-    release:
-      tags:
-        release: release/jade/{package}/{version}
-      url: https://github.com/ros-gbp/octomap_msgs-release.git
-      version: 0.3.3-0
-    source:
-      type: git
-      url: https://github.com/OctoMap/octomap_msgs.git
-      version: indigo-devel
-    status: maintained
-  octomap_ros:
-    doc:
-      type: git
-      url: https://github.com/OctoMap/octomap_ros.git
-      version: indigo-devel
-    release:
-      tags:
-        release: release/jade/{package}/{version}
-      url: https://github.com/ros-gbp/octomap_ros-release.git
-      version: 0.4.0-1
-    source:
-      type: git
-      url: https://github.com/OctoMap/octomap_ros.git
-      version: indigo-devel
-    status: maintained
-  octomap_rviz_plugins:
-    doc:
-      type: git
-      url: https://github.com/OctoMap/octomap_rviz_plugins.git
-      version: jade-devel
-    release:
-      tags:
-        release: release/jade/{package}/{version}
-      url: https://github.com/ros-gbp/octomap_rviz_plugins-release.git
-      version: 0.1.0-0
-    source:
-      type: git
-      url: https://github.com/OctoMap/octomap_rviz_plugins.git
-      version: jade-devel
-    status: maintained
-  ompl:
-    release:
-      tags:
-        release: release/jade/{package}/{version}
-      url: https://github.com/ros-gbp/ompl-release.git
-      version: 1.0.3094-0
-    status: maintained
-  ompl_visual_tools:
-    doc:
-      type: git
-      url: https://github.com/davetcoleman/ompl_visual_tools.git
-      version: jade-devel
-    release:
-      tags:
-        release: release/jade/{package}/{version}
-      url: https://github.com/davetcoleman/ompl_visual_tools-release.git
-      version: 2.3.1-0
-    source:
-      type: git
-      url: https://github.com/davetcoleman/ompl_visual_tools.git
-      version: jade-devel
-    status: developed
-  open_karto:
-    doc:
-      type: git
-      url: https://github.com/ros-perception/open_karto.git
-      version: indigo-devel
-    release:
-      tags:
-        release: release/jade/{package}/{version}
-      url: https://github.com/ros-gbp/open_karto-release.git
-      version: 1.1.3-1
-    source:
-      type: git
-      url: https://github.com/ros-perception/open_karto.git
-      version: indigo-devel
-    status: maintained
-  opencv3:
-    release:
-      tags:
-        release: release/jade/{package}/{version}
-      url: https://github.com/ros-gbp/opencv3-release.git
-      version: 3.1.0-1
-    status: maintained
-  opencv_apps:
-    doc:
-      type: git
-      url: https://github.com/ros-perception/opencv_apps.git
-      version: indigo
-    release:
-      tags:
-        release: release/indigo/{package}/{version}
-      url: https://github.com/ros-perception/opencv_apps-release.git
-      version: 1.11.13-0
-    source:
-      type: git
-      url: https://github.com/ros-perception/opencv_apps.git
-      version: indigo
-    status: maintained
-  opencv_candidate:
-    release:
-      tags:
-        release: release/jade/{package}/{version}
-      url: https://github.com/ros-gbp/opencv_candidate-release.git
-      version: 0.2.4-0
-    source:
-      type: git
-      url: https://github.com/wg-perception/opencv_candidate.git
-      version: master
-    status: maintained
-  openhrp3:
-    release:
-      tags:
-        release: release/jade/{package}/{version}
-      url: https://github.com/tork-a/openhrp3-release.git
-      version: 3.1.8-0
-  openni2_camera:
-    doc:
-      type: git
-      url: https://github.com/ros-drivers/openni2_camera.git
-      version: indigo-devel
-    release:
-      tags:
-        release: release/jade/{package}/{version}
-      url: https://github.com/ros-gbp/openni2_camera-release.git
-      version: 0.2.7-0
-    source:
-      type: git
-      url: https://github.com/ros-drivers/openni2_camera.git
-      version: indigo-devel
-    status: maintained
-  openni2_launch:
-    doc:
-      type: git
-      url: https://github.com/ros-drivers/openni2_launch.git
-      version: indigo-devel
-    release:
-      tags:
-        release: release/jade/{package}/{version}
-      url: https://github.com/ros-gbp/openni2_launch.git
-      version: 0.2.2-0
-    status: maintained
-  openni_camera:
-    doc:
-      type: git
-      url: https://github.com/ros-drivers/openni_camera.git
-      version: indigo-devel
-    release:
-      tags:
-        release: release/jade/{package}/{version}
-      url: https://github.com/ros-gbp/openni_camera-release.git
-      version: 1.9.5-0
-    source:
-      type: git
-      url: https://github.com/ros-drivers/openni_camera.git
-      version: indigo-devel
-    status: maintained
-  openni_launch:
-    doc:
-      type: git
-      url: https://github.com/ros-drivers/openni_launch.git
-      version: indigo-devel
-    release:
-      tags:
-        release: release/jade/{package}/{version}
-      url: https://github.com/ros-gbp/openni_launch-release.git
-      version: 1.9.8-0
-    source:
-      type: git
-      url: https://github.com/ros-drivers/openni_launch.git
-      version: indigo-devel
-    status: maintained
-  openreroc_motion_sensor:
-    doc:
-      type: git
-      url: https://github.com/Kumikomi/openreroc_motion_sensor.git
-      version: master
-    source:
-      type: git
-      url: https://github.com/Kumikomi/openreroc_motion_sensor.git
-      version: master
-  openreroc_pwm:
-    doc:
-      type: git
-      url: https://github.com/Kumikomi/openreroc_pwm.git
-      version: master
-    source:
-      type: git
-      url: https://github.com/Kumikomi/openreroc_pwm.git
-      version: master
-  openrtm_aist:
-    release:
-      tags:
-        release: release/jade/{package}/{version}
-      url: https://github.com/tork-a/openrtm_aist-release.git
-      version: 1.1.0-2
-    status: developed
-  openrtm_aist_python:
-    release:
-      tags:
-        release: release/jade/{package}/{version}
-      url: https://github.com/tork-a/openrtm_aist_python-release.git
-      version: 1.1.0-1
-  openslam_gmapping:
-    release:
-      tags:
-        release: release/jade/{package}/{version}
-      url: https://github.com/ros-gbp/openslam_gmapping-release.git
-      version: 0.1.1-0
-    source:
-      type: git
-      url: https://github.com/ros-perception/openslam_gmapping.git
-      version: master
-    status: maintained
-  orocos_kinematics_dynamics:
-    release:
-      packages:
-      - orocos_kdl
-      - orocos_kinematics_dynamics
-      - python_orocos_kdl
-      tags:
-        release: release/jade/{package}/{version}
-      url: https://github.com/smits/orocos-kdl-release.git
-      version: 1.3.1-0
-    source:
-      type: git
-      url: https://github.com/orocos/orocos_kinematics_dynamics.git
-      version: master
-    status: maintained
-  p2os:
-    doc:
-      type: git
-      url: https://github.com/allenh1/p2os.git
-      version: master
-    release:
-      packages:
-      - p2os_doc
-      - p2os_driver
-      - p2os_launch
-      - p2os_msgs
-      - p2os_teleop
-      - p2os_urdf
-      tags:
-        release: release/jade/{package}/{version}
-      url: https://github.com/allenh1/p2os-release.git
-      version: 2.0.5-0
-    source:
-      type: git
-      url: https://github.com/allenh1/p2os.git
-      version: master
-    status: developed
-  parrot_arsdk:
-    release:
-      tags:
-        release: release/jade/{package}/{version}
-      url: https://github.com/AutonomyLab/parrot_arsdk-release.git
-      version: 3.9.1-2
-    source:
-      type: git
-      url: https://github.com/AutonomyLab/parrot_arsdk.git
-      version: indigo-devel
-    status: developed
-  patrolling_sim:
-    doc:
-      type: git
-      url: https://github.com/davidbsp/patrolling_sim.git
-      version: master
-    status: maintained
-  pcl_conversions:
-    doc:
-      type: git
-      url: https://github.com/ros-perception/pcl_conversions.git
-      version: indigo-devel
-    release:
-      tags:
-        release: release/jade/{package}/{version}
-      url: https://github.com/ros-gbp/pcl_conversions-release.git
-      version: 0.2.0-1
-    source:
-      type: git
-      url: https://github.com/ros-perception/pcl_conversions.git
-      version: indigo-devel
-    status: maintained
-  pcl_msgs:
-    doc:
-      type: git
-      url: https://github.com/ros-perception/pcl_msgs.git
-      version: indigo-devel
-    release:
-      tags:
-        release: release/jade/{package}/{version}
-      url: https://github.com/ros-gbp/pcl_msgs-release.git
-      version: 0.2.0-0
-    source:
-      type: git
-      url: https://github.com/ros-perception/pcl_msgs.git
-      version: indigo-devel
-    status: maintained
-  people:
-    doc:
-      type: git
-      url: https://github.com/wg-perception/people.git
-      version: indigo-devel
-    release:
-      packages:
-      - face_detector
-      - leg_detector
-      - people
-      - people_msgs
-      - people_tracking_filter
-      - people_velocity_tracker
-      tags:
-        release: release/jade/{package}/{version}
-      url: https://github.com/OSUrobotics/people-release.git
-      version: 1.0.10-0
-    source:
-      type: git
-      url: https://github.com/wg-perception/people.git
-      version: indigo-devel
-    status: maintained
-  pepper_meshes:
-    release:
-      tags:
-        release: release/jade/{package}/{version}
-      url: https://github.com/ros-naoqi/pepper_meshes-release.git
-      version: 0.2.3-0
-    source:
-      type: git
-      url: https://github.com/ros-naoqi/pepper_meshes.git
-      version: master
-    status: maintained
-  pepper_moveit_config:
-    doc:
-      type: git
-      url: https://github.com/ros-naoqi/pepper_moveit_config.git
-      version: master
-    release:
-      tags:
-        release: release/jade/{package}/{version}
-      url: https://github.com/ros-naoqi/pepper_moveit_config-release.git
-      version: 0.0.4-1
-    source:
-      type: git
-      url: https://github.com/ros-naoqi/pepper_moveit_config.git
-      version: master
-    status: maintained
-  pepper_robot:
-    doc:
-      type: git
-      url: https://github.com/ros-naoqi/pepper_robot.git
-      version: master
-    release:
-      packages:
-      - pepper_bringup
-      - pepper_description
-      - pepper_robot
-      - pepper_sensors_py
-      tags:
-        release: release/jade/{package}/{version}
-      url: https://github.com/ros-naoqi/pepper_robot-release.git
-      version: 0.1.7-0
-    source:
-      type: git
-      url: https://github.com/ros-naoqi/pepper_robot.git
-      version: master
-    status: maintained
-  perception_pcl:
-    doc:
-      type: git
-      url: https://github.com/ros-perception/perception_pcl.git
-      version: jade-devel
-    release:
-      packages:
-      - pcl_ros
-      - perception_pcl
-      tags:
-        release: release/jade/{package}/{version}
-      url: https://github.com/ros-gbp/perception_pcl-release.git
-      version: 1.3.0-0
-    source:
-      type: git
-      url: https://github.com/ros-perception/perception_pcl.git
-      version: jade-devel
-    status: maintained
-  pid:
-    doc:
-      type: git
-      url: https://bitbucket.org/AndyZe/pid.git
-      version: master
-    release:
-      tags:
-        release: release/jade/{package}/{version}
-      url: https://github.com/AndyZelenak/pid-release.git
-      version: 0.0.15-0
-    source:
-      type: git
-      url: https://bitbucket.org/AndyZe/pid.git
-      version: master
-    status: maintained
-  pluginlib:
-    doc:
-      type: git
-      url: https://github.com/ros/pluginlib.git
-      version: indigo-devel
-    release:
-      tags:
-        release: release/jade/{package}/{version}
-      url: https://github.com/ros-gbp/pluginlib-release.git
-      version: 1.10.3-0
-    source:
-      test_pull_requests: true
-      type: git
-      url: https://github.com/ros/pluginlib.git
-      version: indigo-devel
-    status: maintained
-  pocketsphinx:
-    doc:
-      type: git
-      url: https://github.com/mikeferguson/pocketsphinx.git
-      version: indigo-devel
-    release:
-      tags:
-        release: release/jade/{package}/{version}
-      url: https://github.com/ros-gbp/pocketsphinx-release.git
-      version: 0.4.0-0
-    status: maintained
-  pointcloud_to_laserscan:
-    doc:
-      type: git
-      url: https://github.com/ros-perception/pointcloud_to_laserscan.git
-      version: indigo-devel
-    release:
-      tags:
-        release: release/jade/{package}/{version}
-      url: https://github.com/ros-gbp/pointcloud_to_laserscan-release.git
-      version: 1.3.0-0
-    source:
-      type: git
-      url: https://github.com/ros-perception/pointcloud_to_laserscan.git
-      version: indigo-devel
-    status: maintained
-  pointgrey_camera_driver:
-    doc:
-      type: git
-      url: https://github.com/ros-drivers/pointgrey_camera_driver.git
-      version: master
-    release:
-      packages:
-      - image_exposure_msgs
-      - pointgrey_camera_description
-      - pointgrey_camera_driver
-      - statistics_msgs
-      - wfov_camera_msgs
-      tags:
-        release: release/jade/{package}/{version}
-      url: https://github.com/ros-drivers-gbp/pointgrey_camera_driver-release.git
-      version: 0.12.1-0
-    source:
-      type: git
-      url: https://github.com/ros-drivers/pointgrey_camera_driver.git
-      version: master
-    status: maintained
-  power_msgs:
-    doc:
-      type: git
-      url: https://github.com/fetchrobotics/power_msgs.git
-      version: master
-    release:
-      tags:
-        release: release/jade/{package}/{version}
-      url: https://github.com/fetchrobotics-gbp/power_msgs-release.git
-      version: 0.1.3-0
-    status: developed
-  pr2_common:
-    doc:
-      type: git
-      url: https://github.com/pr2/pr2_common.git
-      version: indigo-devel
-    release:
-      packages:
-      - pr2_common
-      - pr2_dashboard_aggregator
-      - pr2_description
-      - pr2_machine
-      - pr2_msgs
-      tags:
-        release: release/jade/{package}/{version}
-      url: https://github.com/pr2-gbp/pr2_common-release.git
-      version: 1.11.9-0
-    source:
-      type: git
-      url: https://github.com/pr2/pr2_common.git
-      version: indigo-devel
-    status: maintained
-  pr2_controllers:
-    release:
-      packages:
-      - ethercat_trigger_controllers
-      - joint_trajectory_action
-      - pr2_calibration_controllers
-      - pr2_controllers
-      - pr2_controllers_msgs
-      - pr2_gripper_action
-      - pr2_head_action
-      - pr2_mechanism_controllers
-      - robot_mechanism_controllers
-      - single_joint_position_action
-      tags:
-        release: release/jade/{package}/{version}
-      url: https://github.com/pr2-gbp/pr2_controllers-release.git
-      version: 1.10.13-0
-    source:
-      type: git
-      url: https://github.com/pr2/pr2_controllers.git
-      version: indigo-devel
-    status: maintained
-  pr2_mechanism:
-    release:
-      packages:
-      - pr2_controller_interface
-      - pr2_controller_manager
-      - pr2_hardware_interface
-      - pr2_mechanism
-      - pr2_mechanism_diagnostics
-      - pr2_mechanism_model
-      tags:
-        release: release/jade/{package}/{version}
-      url: https://github.com/pr2-gbp/pr2_mechanism-release.git
-      version: 1.8.16-0
-    source:
-      type: git
-      url: https://github.com/pr2/pr2_mechanism.git
-      version: indigo-devel
-    status: maintained
-  pr2_mechanism_msgs:
-    release:
-      tags:
-        release: release/jade/{package}/{version}
-      url: https://github.com/ros-gbp/pr2_mechanism_msgs-release.git
-      version: 1.8.1-0
-    source:
-      type: git
-      url: https://github.com/pr2/pr2_mechanism_msgs.git
-      version: master
-    status: maintained
-  pugixml:
-    doc:
-      type: git
-      url: https://github.com/joselusl/pugixml.git
-      version: master
-    release:
-      tags:
-        release: release/jade/{package}/{version}
-      url: https://github.com/joselusl/pugixml-release.git
-      version: 1.7.1-0
-    source:
-      type: git
-      url: https://github.com/joselusl/pugixml.git
-      version: master
-    status: developed
-  pyros_config:
-    doc:
-      type: git
-      url: https://github.com/asmodehn/pyros-config.git
-      version: jade
-    release:
-      tags:
-        release: release/jade/{package}/{version}
-      url: https://github.com/asmodehn/pyros-config-rosrelease.git
-      version: 0.1.2-0
-    source:
-      type: git
-      url: https://github.com/asmodehn/pyros-config.git
-      version: jade
-    status: developed
-  pyros_test:
-    doc:
-      type: git
-      url: https://github.com/asmodehn/pyros-test.git
-      version: jade
-    release:
-      tags:
-        release: release/jade/{package}/{version}
-      url: https://github.com/asmodehn/pyros-test-release.git
-      version: 0.0.4-0
-    source:
-      type: git
-      url: https://github.com/asmodehn/pyros-test.git
-      version: jade
-    status: developed
-  pyros_utils:
-    doc:
-      type: git
-      url: https://github.com/asmodehn/pyros-utils.git
-      version: jade
-    release:
-      tags:
-        release: release/jade/{package}/{version}
-      url: https://github.com/asmodehn/pyros-utils-release.git
-      version: 0.1.2-0
-    source:
-      type: git
-      url: https://github.com/asmodehn/pyros-utils.git
-      version: jade
-    status: developed
-  python_ethernet_rmp:
-    doc:
-      type: git
-      url: https://github.com/GT-RAIL/python_ethernet_rmp.git
-      version: master
-    release:
-      tags:
-        release: release/jade/{package}/{version}
-      url: https://github.com/gt-rail-release/python_ethernet_rmp-release.git
-      version: 0.0.2-0
-    source:
-      type: git
-      url: https://github.com/GT-RAIL/python_ethernet_rmp.git
-      version: develop
-    status: maintained
-  python_qt_binding:
-    doc:
-      type: git
-      url: https://github.com/ros-visualization/python_qt_binding.git
-      version: groovy-devel
-    release:
-      tags:
-        release: release/jade/{package}/{version}
-      url: https://github.com/ros-gbp/python_qt_binding-release.git
-      version: 0.2.19-0
-    source:
-      type: git
-      url: https://github.com/ros-visualization/python_qt_binding.git
-      version: groovy-devel
-    status: maintained
-  qt_gui_core:
-    doc:
-      type: git
-      url: https://github.com/ros-visualization/qt_gui_core.git
-      version: groovy-devel
-    release:
-      packages:
-      - qt_dotgraph
-      - qt_gui
-      - qt_gui_app
-      - qt_gui_core
-      - qt_gui_cpp
-      - qt_gui_py_common
-      tags:
-        release: release/jade/{package}/{version}
-      url: https://github.com/ros-gbp/qt_gui_core-release.git
-      version: 0.2.30-0
-    source:
-      type: git
-      url: https://github.com/ros-visualization/qt_gui_core.git
-      version: groovy-devel
-    status: maintained
-  qwt_dependency:
-    doc:
-      type: git
-      url: https://github.com/ros-visualization/qwt_dependency.git
-      version: indigo-devel
-    release:
-      tags:
-        release: release/jade/{package}/{version}
-      url: https://github.com/ros-gbp/qwt_dependency-release.git
-      version: 1.0.1-0
-    source:
-      type: git
-      url: https://github.com/ros-visualization/qwt_dependency.git
-      version: indigo-devel
-    status: maintained
-  rail_ceiling:
-    doc:
-      type: git
-      url: https://github.com/GT-RAIL/rail_ceiling.git
-      version: master
-    release:
-      tags:
-        release: release/jade/{package}/{version}
-      url: https://github.com/gt-rail-release/rail_ceiling-release.git
-      version: 0.0.4-0
-    source:
-      type: git
-      url: https://github.com/GT-RAIL/rail_ceiling.git
-      version: develop
-    status: maintained
-  rail_collada_models:
-    doc:
-      type: git
-      url: https://github.com/GT-RAIL/rail_collada_models.git
-      version: master
-    release:
-      tags:
-        release: release/jade/{package}/{version}
-      url: https://github.com/gt-rail-release/rail_collada_models-release.git
-      version: 0.0.5-0
-    source:
-      type: git
-      url: https://github.com/GT-RAIL/rail_collada_models.git
-      version: develop
-    status: maintained
-  rail_manipulation_msgs:
-    doc:
-      type: git
-      url: https://github.com/GT-RAIL/rail_manipulation_msgs.git
-      version: master
-    release:
-      tags:
-        release: release/jade/{package}/{version}
-      url: https://github.com/gt-rail-release/rail_manipulation_msgs-release.git
-      version: 0.0.8-0
-    source:
-      type: git
-      url: https://github.com/GT-RAIL/rail_manipulation_msgs.git
-      version: develop
-    status: maintained
-  rail_maps:
-    doc:
-      type: git
-      url: https://github.com/GT-RAIL/rail_maps.git
-      version: master
-    release:
-      tags:
-        release: release/jade/{package}/{version}
-      url: https://github.com/gt-rail-release/rail_maps-release.git
-      version: 0.2.5-0
-    source:
-      type: git
-      url: https://github.com/GT-RAIL/rail_maps.git
-      version: develop
-    status: maintained
-  rail_pick_and_place:
-    doc:
-      type: git
-      url: https://github.com/GT-RAIL/rail_pick_and_place.git
-      version: master
-    release:
-      packages:
-      - graspdb
-      - rail_grasp_collection
-      - rail_pick_and_place
-      - rail_pick_and_place_msgs
-      - rail_pick_and_place_tools
-      - rail_recognition
-      tags:
-        release: release/jade/{package}/{version}
-      url: https://github.com/gt-rail-release/rail_pick_and_place-release.git
-      version: 1.1.9-0
-    source:
-      type: git
-      url: https://github.com/GT-RAIL/rail_pick_and_place.git
-      version: develop
-    status: maintained
-  rail_segmentation:
-    doc:
-      type: git
-      url: https://github.com/GT-RAIL/rail_segmentation.git
-      version: master
-    release:
-      tags:
-        release: release/jade/{package}/{version}
-      url: https://github.com/gt-rail-release/rail_segmentation.git
-      version: 0.1.9-0
-    source:
-      type: git
-      url: https://github.com/GT-RAIL/rail_segmentation.git
-      version: develop
-    status: maintained
-  rail_user_queue_manager:
-    doc:
-      type: git
-      url: https://github.com/GT-RAIL/rail_user_queue_manager.git
-      version: master
-    release:
-      tags:
-        release: release/jade/{package}/{version}
-      url: https://github.com/gt-rail-release/rail_user_queue_manager-release.git
-      version: 0.0.2-0
-    source:
-      type: git
-      url: https://github.com/GT-RAIL/rail_user_queue_manager.git
-      version: develop
-    status: maintained
-  random_numbers:
-    doc:
-      type: git
-      url: https://github.com/ros-planning/random_numbers.git
-      version: master
-    release:
-      tags:
-        release: release/jade/{package}/{version}
-      url: https://github.com/ros-gbp/random_numbers-release.git
-      version: 0.3.0-0
-    source:
-      type: git
-      url: https://github.com/ros-planning/random_numbers.git
-      version: master
-    status: maintained
-  razor_imu_9dof:
-    doc:
-      type: git
-      url: https://github.com/KristofRobot/razor_imu_9dof.git
-      version: indigo-devel
-    release:
-      tags:
-        release: release/kinetic/{package}/{version}
-      url: https://github.com/KristofRobot/razor_imu_9dof-release.git
-      version: 1.1.1-0
-    source:
-      type: git
-      url: https://github.com/KristofRobot/razor_imu_9dof.git
-      version: indigo-devel
-    status: maintained
-  realtime_tools:
-    doc:
-      type: git
-      url: https://github.com/ros-controls/realtime_tools.git
-      version: indigo-devel
-    release:
-      tags:
-        release: release/jade/{package}/{version}
-      url: https://github.com/ros-gbp/realtime_tools-release.git
-      version: 1.9.1-0
-    source:
-      type: git
-      url: https://github.com/ros-controls/realtime_tools.git
-      version: indigo-devel
-    status: maintained
-  resource_retriever:
-    doc:
-      type: git
-      url: https://github.com/ros/resource_retriever.git
-      version: indigo-devel
-    release:
-      tags:
-        release: release/jade/{package}/{version}
-      url: https://github.com/ros-gbp/resource_retriever-release.git
-      version: 1.11.6-0
-    source:
-      type: git
-      url: https://github.com/ros/resource_retriever.git
-      version: indigo-devel
-    status: maintained
-  rfsm:
-    doc:
-      type: git
-      url: https://github.com/orocos/rFSM.git
-      version: master
-    release:
-      tags:
-        release: release/jade/{package}/{version}
-      url: https://github.com/orocos-gbp/rfsm-release.git
-      version: 1.0.0-0
-    source:
-      type: git
-      url: https://github.com/orocos/rFSM.git
-      version: master
-    status: maintained
-  rgbd_launch:
-    doc:
-      type: git
-      url: https://github.com/ros-drivers/rgbd_launch.git
-      version: indigo-devel
-    release:
-      tags:
-        release: release/jade/{package}/{version}
-      url: https://github.com/ros-gbp/rgbd_launch-release.git
-      version: 2.2.1-0
-    source:
-      type: git
-      url: https://github.com/ros-drivers/rgbd_launch.git
-      version: indigo-devel
-    status: maintained
-  rmp_msgs:
-    doc:
-      type: git
-      url: https://github.com/GT-RAIL/rmp_msgs.git
-      version: master
-    release:
-      tags:
-        release: release/jade/{package}/{version}
-      url: https://github.com/gt-rail-release/rmp_msgs-release.git
-      version: 0.0.1-0
-    source:
-      type: git
-      url: https://github.com/GT-RAIL/rmp_msgs.git
-      version: develop
-    status: maintained
-  robot_calibration:
-    doc:
-      type: git
-      url: https://github.com/mikeferguson/robot_calibration.git
-      version: indigo-devel
-    release:
-      packages:
-      - robot_calibration
-      - robot_calibration_msgs
-      tags:
-        release: release/jade/{package}/{version}
-      url: https://github.com/fetchrobotics-gbp/robot_calibration-release.git
-      version: 0.5.2-0
-    source:
-      type: git
-      url: https://github.com/mikeferguson/robot_calibration.git
-      version: indigo-devel
-    status: developed
-  robot_controllers:
-    doc:
-      type: git
-      url: https://github.com/fetchrobotics/robot_controllers.git
-      version: indigo-devel
-    release:
-      packages:
-      - robot_controllers
-      - robot_controllers_interface
-      - robot_controllers_msgs
-      tags:
-        release: release/jade/{package}/{version}
-      url: https://github.com/fetchrobotics-gbp/robot_controllers-release.git
-      version: 0.4.1-0
-    status: developed
-  robot_localization:
-    doc:
-      type: git
-      url: https://github.com/cra-ros-pkg/robot_localization.git
-      version: jade-devel
-    release:
-      tags:
-        release: release/jade/{package}/{version}
-      url: https://github.com/cra-ros-pkg/robot_localization-release.git
-      version: 2.2.2-0
-    source:
-      type: git
-      url: https://github.com/cra-ros-pkg/robot_localization.git
-      version: jade-devel
-    status: maintained
-  robot_model:
-    doc:
-      type: git
-      url: https://github.com/ros/robot_model.git
-      version: indigo-devel
-    release:
-      packages:
-      - collada_parser
-      - collada_urdf
-      - joint_state_publisher
-      - kdl_parser
-      - kdl_parser_py
-      - robot_model
-      - urdf
-      - urdf_parser_plugin
-      tags:
-        release: release/jade/{package}/{version}
-      url: https://github.com/ros-gbp/robot_model-release.git
-      version: 1.11.11-0
-    source:
-      test_pull_requests: true
-      type: git
-      url: https://github.com/ros/robot_model.git
-      version: indigo-devel
-    status: maintained
-  robot_pose_publisher:
-    doc:
-      type: git
-      url: https://github.com/GT-RAIL/robot_pose_publisher.git
-      version: master
-    release:
-      tags:
-        release: release/jade/{package}/{version}
-      url: https://github.com/gt-rail-release/robot_pose_publisher-release.git
-      version: 0.2.3-0
-    source:
-      type: git
-      url: https://github.com/GT-RAIL/robot_pose_publisher.git
-      version: develop
-    status: maintained
-  robot_self_filter:
-    release:
-      tags:
-        release: release/jade/{package}/{version}
-      url: https://github.com/pr2-gbp/robot_self_filter-gbp.git
-      version: 0.1.29-0
-    source:
-      type: git
-      url: https://github.com/pr2/robot_self_filter.git
-      version: indigo-devel
-    status: developed
-  robot_state_publisher:
-    doc:
-      type: git
-      url: https://github.com/ros/robot_state_publisher.git
-      version: jade-devel
-    release:
-      tags:
-        release: release/jade/{package}/{version}
-      url: https://github.com/ros-gbp/robot_state_publisher-release.git
-      version: 1.12.2-0
-    source:
-      test_pull_requests: true
-      type: git
-      url: https://github.com/ros/robot_state_publisher.git
-      version: jade-devel
-    status: maintained
-  robot_upstart:
-    doc:
-      type: git
-      url: https://github.com/clearpathrobotics/robot_upstart.git
-      version: jade-devel
-    release:
-      tags:
-        release: release/jade/{package}/{version}
-      url: https://github.com/clearpath-gbp/robot_upstart-release.git
-      version: 0.2.0-0
-    source:
-      type: git
-      url: https://github.com/clearpathrobotics/robot_upstart.git
-      version: jade-devel
-    status: maintained
-  robot_web_tools:
-    doc:
-      type: git
-      url: https://github.com/RobotWebTools/robot_web_tools.git
-      version: master
-    release:
-      tags:
-        release: release/jade/{package}/{version}
-      url: https://github.com/RobotWebTools-release/robot_web_tools-release.git
-      version: 0.0.3-0
-    source:
-      type: git
-      url: https://github.com/RobotWebTools/robot_web_tools.git
-      version: develop
-    status: maintained
-  roboteq:
-    doc:
-      type: git
-      url: https://github.com/g/roboteq.git
-      version: master
-    release:
-      packages:
-      - roboteq_diagnostics
-      - roboteq_driver
-      - roboteq_msgs
-      tags:
-        release: release/jade/{package}/{version}
-      url: https://github.com/clearpath-gbp/roboteq-release.git
-      version: 0.1.2-0
-    source:
-      type: git
-      url: https://github.com/g/roboteq.git
-      version: master
-    status: maintained
-  romeo_moveit_config:
-    doc:
-      type: git
-      url: https://github.com/ros-aldebaran/romeo_moveit_config.git
-      version: master
-    release:
-      tags:
-        release: release/jade/{package}/{version}
-      url: https://github.com/ros-aldebaran/romeo_moveit_config-release.git
-      version: 0.2.6-0
-    source:
-      type: git
-      url: https://github.com/ros-aldebaran/romeo_moveit_config.git
-      version: master
-    status: maintained
-  romeo_robot:
-    doc:
-      type: git
-      url: https://github.com/ros-aldebaran/romeo_robot.git
-      version: master
-    release:
-      packages:
-      - romeo_bringup
-      - romeo_description
-      - romeo_robot
-      - romeo_sensors_py
-      tags:
-        release: release/jade/{package}/{version}
-      url: https://github.com/ros-aldebaran/romeo_robot-release.git
-      version: 0.1.3-1
-    source:
-      type: git
-      url: https://github.com/ros-aldebaran/romeo_robot.git
-      version: master
-    status: maintained
-  ros:
-    doc:
-      type: git
-      url: https://github.com/ros/ros.git
-      version: jade-devel
-    release:
-      packages:
-      - mk
-      - ros
-      - rosbash
-      - rosboost_cfg
-      - rosbuild
-      - rosclean
-      - roscreate
-      - roslang
-      - roslib
-      - rosmake
-      - rosunit
-      tags:
-        release: release/jade/{package}/{version}
-      url: https://github.com/ros-gbp/ros-release.git
-      version: 1.12.7-0
-    source:
-      test_pull_requests: true
-      type: git
-      url: https://github.com/ros/ros.git
-      version: jade-devel
-    status: maintained
-  ros_comm:
-    doc:
-      type: git
-      url: https://github.com/ros/ros_comm.git
-      version: indigo-devel
-    release:
-      packages:
-      - message_filters
-      - ros_comm
-      - rosbag
-      - rosbag_storage
-      - rosconsole
-      - roscpp
-      - rosgraph
-      - roslaunch
-      - roslz4
-      - rosmaster
-      - rosmsg
-      - rosnode
-      - rosout
-      - rosparam
-      - rospy
-      - rosservice
-      - rostest
-      - rostopic
-      - roswtf
-      - topic_tools
-      - xmlrpcpp
-      tags:
-        release: release/jade/{package}/{version}
-      url: https://github.com/ros-gbp/ros_comm-release.git
-      version: 1.11.20-0
-    source:
-      test_pull_requests: true
-      type: git
-      url: https://github.com/ros/ros_comm.git
-      version: indigo-devel
-    status: maintained
-  ros_comm_msgs:
-    doc:
-      type: git
-      url: https://github.com/ros/ros_comm_msgs.git
-      version: indigo-devel
-    release:
-      packages:
-      - rosgraph_msgs
-      - std_srvs
-      tags:
-        release: release/jade/{package}/{version}
-      url: https://github.com/ros-gbp/ros_comm_msgs-release.git
-      version: 1.11.2-0
-    source:
-      type: git
-      url: https://github.com/ros/ros_comm_msgs.git
-      version: indigo-devel
-    status: maintained
-  ros_control:
-    doc:
-      type: git
-      url: https://github.com/ros-controls/ros_control.git
-      version: jade-devel
-    release:
-      packages:
-      - controller_interface
-      - controller_manager
-      - controller_manager_msgs
-      - controller_manager_tests
-      - hardware_interface
-      - joint_limits_interface
-      - ros_control
-      - rqt_controller_manager
-      - transmission_interface
-      tags:
-        release: release/jade/{package}/{version}
-      url: https://github.com/ros-gbp/ros_control-release.git
-      version: 0.10.0-1
-    source:
-      type: git
-      url: https://github.com/ros-controls/ros_control.git
-      version: jade-devel
-    status: maintained
-  ros_control_boilerplate:
-    doc:
-      type: git
-      url: https://github.com/davetcoleman/ros_control_boilerplate.git
-      version: jade-devel
-    release:
-      tags:
-        release: release/jade/{package}/{version}
-      url: https://github.com/davetcoleman/ros_control_boilerplate-release.git
-      version: 0.3.1-0
-    source:
-      type: git
-      url: https://github.com/davetcoleman/ros_control_boilerplate.git
-      version: jade-devel
-    status: developed
-  ros_controllers:
-    doc:
-      type: git
-      url: https://github.com/ros-controls/ros_controllers.git
-      version: jade-devel
-    release:
-      packages:
-      - diff_drive_controller
-      - effort_controllers
-      - force_torque_sensor_controller
-      - forward_command_controller
-      - gripper_action_controller
-      - imu_sensor_controller
-      - joint_state_controller
-      - joint_trajectory_controller
-      - position_controllers
-      - ros_controllers
-      - rqt_joint_trajectory_controller
-      - velocity_controllers
-      tags:
-        release: release/jade/{package}/{version}
-      url: https://github.com/ros-gbp/ros_controllers-release.git
-      version: 0.10.0-0
-    source:
-      type: git
-      url: https://github.com/ros-controls/ros_controllers.git
-      version: jade-devel
-    status: maintained
-  ros_emacs_utils:
-    doc:
-      type: git
-      url: https://github.com/code-iai/ros_emacs_utils.git
-      version: master
-    release:
-      packages:
-      - ros_emacs_utils
-      - rosemacs
-      - roslisp_repl
-      - slime_ros
-      - slime_wrapper
-      tags:
-        release: release/jade/{package}/{version}
-      url: https://github.com/code-iai-release/ros_emacs_utils-release.git
-      version: 0.4.9-0
-    source:
-      type: git
-      url: https://github.com/code-iai/ros_emacs_utils.git
-      version: master
-    status: maintained
-  ros_ethernet_rmp:
-    doc:
-      type: git
-      url: https://github.com/GT-RAIL/ros_ethernet_rmp.git
-      version: master
-    release:
-      tags:
-        release: release/jade/{package}/{version}
-      url: https://github.com/gt-rail-release/ros_ethernet_rmp-release.git
-      version: 0.0.8-0
-    source:
-      type: git
-      url: https://github.com/GT-RAIL/ros_ethernet_rmp.git
-      version: develop
-    status: maintained
-  ros_tutorials:
-    doc:
-      type: git
-      url: https://github.com/ros/ros_tutorials.git
-      version: jade-devel
-    release:
-      packages:
-      - ros_tutorials
-      - roscpp_tutorials
-      - rospy_tutorials
-      - turtlesim
-      tags:
-        release: release/jade/{package}/{version}
-      url: https://github.com/ros-gbp/ros_tutorials-release.git
-      version: 0.6.2-0
-    source:
-      test_pull_requests: true
-      type: git
-      url: https://github.com/ros/ros_tutorials.git
-      version: jade-devel
-    status: maintained
-  rosaria:
-    doc:
-      type: git
-      url: https://github.com/amor-ros-pkg/rosaria.git
-      version: master
-    source:
-      type: git
-      url: https://github.com/amor-ros-pkg/rosaria.git
-      version: master
-    status: maintained
-  rosauth:
-    doc:
-      type: git
-      url: https://github.com/GT-RAIL/rosauth.git
-      version: master
-    release:
-      tags:
-        release: release/jade/{package}/{version}
-      url: https://github.com/gt-rail-release/rosauth-release.git
-      version: 0.1.7-0
-    source:
-      type: git
-      url: https://github.com/GT-RAIL/rosauth.git
-      version: develop
-    status: maintained
-  rosbag_migration_rule:
-    release:
-      tags:
-        release: release/jade/{package}/{version}
-      url: https://github.com/ros-gbp/rosbag_migration_rule-release.git
-      version: 1.0.0-0
-    status: maintained
-  rosbridge_suite:
-    doc:
-      type: git
-      url: https://github.com/RobotWebTools/rosbridge_suite.git
-      version: master
-    release:
-      packages:
-      - rosapi
-      - rosbridge_library
-      - rosbridge_server
-      - rosbridge_suite
-      tags:
-        release: release/jade/{package}/{version}
-      url: https://github.com/RobotWebTools-release/rosbridge_suite-release.git
-      version: 0.7.15-0
-    source:
-      type: git
-      url: https://github.com/RobotWebTools/rosbridge_suite.git
-      version: develop
-    status: maintained
-  rosconsole_bridge:
-    doc:
-      type: git
-      url: https://github.com/ros/rosconsole_bridge.git
-      version: indigo-devel
-    release:
-      tags:
-        release: release/jade/{package}/{version}
-      url: https://github.com/ros-gbp/rosconsole_bridge-release.git
-      version: 0.4.4-0
-    source:
-      test_pull_requests: true
-      type: git
-      url: https://github.com/ros/rosconsole_bridge.git
-      version: indigo-devel
-    status: maintained
-  roscpp_core:
-    doc:
-      type: git
-      url: https://github.com/ros/roscpp_core.git
-      version: indigo-devel
-    release:
-      packages:
-      - cpp_common
-      - roscpp_core
-      - roscpp_serialization
-      - roscpp_traits
-      - rostime
-      tags:
-        release: release/jade/{package}/{version}
-      url: https://github.com/ros-gbp/roscpp_core-release.git
-      version: 0.5.7-0
-    source:
-      test_pull_requests: true
-      type: git
-      url: https://github.com/ros/roscpp_core.git
-      version: indigo-devel
-    status: maintained
-  rosdoc_lite:
-    doc:
-      type: git
-      url: https://github.com/ros-infrastructure/rosdoc_lite.git
-      version: master
-    release:
-      tags:
-        release: release/jade/{package}/{version}
-      url: https://github.com/ros-gbp/rosdoc_lite-release.git
-      version: 0.2.6-0
-    source:
-      type: git
-      url: https://github.com/ros-infrastructure/rosdoc_lite.git
-      version: master
-    status: maintained
-  rosh_core:
-    doc:
-      type: git
-      url: https://github.com/OSUrobotics/rosh_core.git
-      version: hydro-devel
-    release:
-      packages:
-      - rosh
-      - rosh_core
-      - roshlaunch
-      tags:
-        release: release/jade/{package}/{version}
-      url: https://github.com/OSUrobotics/rosh_core-release.git
-      version: 1.0.9-0
-    source:
-      type: git
-      url: https://github.com/OSUrobotics/rosh_core.git
-      version: hydro-devel
-    status: maintained
-  rosh_desktop_plugins:
-    doc:
-      type: git
-      url: https://github.com/OSUrobotics/rosh_desktop_plugins.git
-      version: master
-    release:
-      packages:
-      - rosh_desktop
-      - rosh_desktop_plugins
-      - rosh_visualization
-      tags:
-        release: release/jade/{package}/{version}
-      url: https://github.com/OSUrobotics/rosh_desktop_plugins-release.git
-      version: 1.0.4-0
-    source:
-      type: git
-      url: https://github.com/OSUrobotics/rosh_desktop_plugins.git
-      version: master
-    status: maintained
-  rosh_robot_plugins:
-    doc:
-      type: git
-      url: https://github.com/OSUrobotics/rosh_robot_plugins.git
-      version: master
-    release:
-      packages:
-      - rosh_common
-      - rosh_geometry
-      - rosh_robot
-      - rosh_robot_plugins
-      tags:
-        release: release/jade/{package}/{version}
-      url: https://github.com/OSUrobotics/rosh_robot_plugins-release.git
-      version: 1.0.2-0
-    source:
-      type: git
-      url: https://github.com/OSUrobotics/rosh_robot_plugins.git
-      version: master
-    status: maintained
-  roslint:
-    doc:
-      type: git
-      url: https://github.com/ros/roslint.git
-      version: master
-    release:
-      tags:
-        release: release/jade/{package}/{version}
-      url: https://github.com/ros-gbp/roslint-release.git
-      version: 0.10.0-0
-    source:
-      type: git
-      url: https://github.com/ros/roslint.git
-      version: master
-    status: maintained
-  roslisp:
-    doc:
-      type: git
-      url: https://github.com/ros/roslisp.git
-      version: master
-    release:
-      tags:
-        release: release/jade/{package}/{version}
-      url: https://github.com/ros-gbp/roslisp-release.git
-      version: 1.9.20-0
-    source:
-      type: git
-      url: https://github.com/ros/roslisp.git
-      version: master
-    status: maintained
-  roslisp_common:
-    doc:
-      type: git
-      url: https://github.com/ros/roslisp_common.git
-      version: master
-    release:
-      packages:
-      - actionlib_lisp
-      - cl_tf
-      - cl_tf2
-      - cl_transforms
-      - cl_transforms_stamped
-      - cl_urdf
-      - cl_utils
-      - roslisp_common
-      - roslisp_utilities
-      tags:
-        release: release/jade/{package}/{version}
-      url: https://github.com/ros-gbp/roslisp_common-release.git
-      version: 0.2.8-0
-    source:
-      type: git
-      url: https://github.com/ros/roslisp_common.git
-      version: master
-    status: developed
-  rospack:
-    doc:
-      type: git
-      url: https://github.com/ros/rospack.git
-      version: jade-devel
-    release:
-      tags:
-        release: release/jade/{package}/{version}
-      url: https://github.com/ros-gbp/rospack-release.git
-      version: 2.3.0-0
-    source:
-      test_pull_requests: true
-      type: git
-      url: https://github.com/ros/rospack.git
-      version: jade-devel
-    status: maintained
-  rosparam_shortcuts:
-    doc:
-      type: git
-      url: https://github.com/davetcoleman/rosparam_shortcuts.git
-      version: jade-devel
-    release:
-      tags:
-        release: release/jade/{package}/{version}
-      url: https://github.com/davetcoleman/rosparam_shortcuts-release.git
-      version: 0.1.1-0
-    source:
-      type: git
-      url: https://github.com/davetcoleman/rosparam_shortcuts.git
-      version: jade-devel
-    status: developed
-  rospeex:
-    doc:
-      type: git
-      url: https://bitbucket.org/rospeex/rospeex.git
-      version: jade
-    release:
-      packages:
-      - rospeex
-      - rospeex_audiomonitor
-      - rospeex_core
-      - rospeex_if
-      - rospeex_launch
-      - rospeex_msgs
-      - rospeex_samples
-      - rospeex_webaudiomonitor
-      tags:
-        release: release/jade/{package}/{version}
-      url: https://bitbucket.org/rospeex/rospeex-release.git
-      version: 2.14.6-0
-    source:
-      type: git
-      url: https://bitbucket.org/rospeex/rospeex.git
-      version: jade
-    status: developed
-  rospilot:
-    release:
-      tags:
-        release: release/jade/{package}/{version}
-      url: https://github.com/rospilot/rospilot-release.git
-      version: 1.2.0-0
-    source:
-      type: git
-      url: https://github.com/rospilot/rospilot.git
-      version: jade
-    status: developed
-  rospy_message_converter:
-    doc:
-      type: git
-      url: https://github.com/baalexander/rospy_message_converter.git
-      version: master
-    release:
-      tags:
-        release: release/jade/{package}/{version}
-      url: https://github.com/baalexander/rospy_message_converter-release.git
-      version: 0.4.0-0
-    source:
-      type: git
-      url: https://github.com/baalexander/rospy_message_converter.git
-      version: master
-    status: maintained
-  rosserial:
-    doc:
-      type: git
-      url: https://github.com/ros-drivers/rosserial.git
-      version: jade-devel
-    release:
-      packages:
-      - rosserial
-      - rosserial_arduino
-      - rosserial_client
-      - rosserial_embeddedlinux
-      - rosserial_msgs
-      - rosserial_python
-      - rosserial_server
-      - rosserial_windows
-      - rosserial_xbee
-      tags:
-        release: release/jade/{package}/{version}
-      url: https://github.com/ros-gbp/rosserial-release.git
-      version: 0.7.1-0
-    source:
-      type: git
-      url: https://github.com/ros-drivers/rosserial.git
-      version: jade-devel
-    status: maintained
-  roswww:
-    doc:
-      type: git
-      url: https://github.com/tork-a/roswww.git
-      version: develop
-    release:
-      tags:
-        release: release/jade/{package}/{version}
-      url: https://github.com/tork-a/roswww-release.git
-      version: 0.1.9-0
-    source:
-      type: git
-      url: https://github.com/tork-a/roswww.git
-      version: develop
-    status: maintained
-  rplidar_ros:
-    doc:
-      type: git
-      url: https://github.com/robopeak/rplidar_ros.git
-      version: master
-    release:
-      tags:
-        release: release/jade/{package}/{version}
-      url: https://github.com/kintzhao/rplidar_ros-release.git
-      version: 1.5.4-0
-    source:
-      type: git
-      url: https://github.com/robopeak/rplidar_ros.git
-      version: master
-    status: maintained
-  rqt:
-    doc:
-      type: git
-      url: https://github.com/ros-visualization/rqt.git
-      version: groovy-devel
-    release:
-      packages:
-      - rqt
-      - rqt_gui
-      - rqt_gui_cpp
-      - rqt_gui_py
-      tags:
-        release: release/jade/{package}/{version}
-      url: https://github.com/ros-gbp/rqt-release.git
-      version: 0.2.14-0
-    source:
-      type: git
-      url: https://github.com/ros-visualization/rqt.git
-      version: groovy-devel
-    status: maintained
-  rqt_common_plugins:
-    doc:
-      type: git
-      url: https://github.com/ros-visualization/rqt_common_plugins.git
-      version: master
-    release:
-      packages:
-      - rqt_action
-      - rqt_bag
-      - rqt_bag_plugins
-      - rqt_common_plugins
-      - rqt_console
-      - rqt_dep
-      - rqt_graph
-      - rqt_image_view
-      - rqt_launch
-      - rqt_logger_level
-      - rqt_msg
-      - rqt_plot
-      - rqt_publisher
-      - rqt_py_common
-      - rqt_py_console
-      - rqt_reconfigure
-      - rqt_service_caller
-      - rqt_shell
-      - rqt_srv
-      - rqt_top
-      - rqt_topic
-      - rqt_web
-      tags:
-        release: release/jade/{package}/{version}
-      url: https://github.com/ros-gbp/rqt_common_plugins-release.git
-      version: 0.3.13-0
-    source:
-      type: git
-      url: https://github.com/ros-visualization/rqt_common_plugins.git
-      version: master
-    status: developed
-  rqt_ez_publisher:
-    doc:
-      type: git
-      url: https://github.com/OTL/rqt_ez_publisher.git
-      version: jade-devel
-    release:
-      tags:
-        release: release/jade/{package}/{version}
-      url: https://github.com/OTL/rqt_ez_publisher-release.git
-      version: 0.3.2-0
-    source:
-      type: git
-      url: https://github.com/OTL/rqt_ez_publisher.git
-      version: jade-devel
-    status: developed
-  rqt_launchtree:
-    doc:
-      type: git
-      url: https://github.com/pschillinger/rqt_launchtree.git
-      version: master
-    release:
-      tags:
-        release: release/jade/{package}/{version}
-      url: https://github.com/pschillinger/rqt_launchtree-release.git
-      version: 0.1.4-0
-    source:
-      type: git
-      url: https://github.com/pschillinger/rqt_launchtree.git
-      version: master
-    status: maintained
-  rqt_robot_plugins:
-    doc:
-      type: git
-      url: https://github.com/ros-visualization/rqt_robot_plugins.git
-      version: master
-    release:
-      packages:
-      - rqt_moveit
-      - rqt_nav_view
-      - rqt_pose_view
-      - rqt_robot_dashboard
-      - rqt_robot_monitor
-      - rqt_robot_plugins
-      - rqt_robot_steering
-      - rqt_runtime_monitor
-      - rqt_rviz
-      - rqt_tf_tree
-      tags:
-        release: release/jade/{package}/{version}
-      url: https://github.com/ros-gbp/rqt_robot_plugins-release.git
-      version: 0.4.3-0
-    source:
-      type: git
-      url: https://github.com/ros-visualization/rqt_robot_plugins.git
-      version: master
-    status: developed
-  rsv_balance:
-    doc:
-      type: git
-      url: https://github.com/robosavvy/rsv_balance.git
-      version: master
-    status: maintained
-  rsv_balance_desktop:
-    doc:
-      type: git
-      url: https://github.com/robosavvy/rsv_balance_desktop.git
-      version: master
-    status: maintained
-  rsv_balance_simulator:
-    doc:
-      type: git
-      url: https://github.com/robosavvy/rsv_balance_simulator.git
-      version: master
-    status: maintained
-  rsync_ros:
-    doc:
-      type: git
-      url: https://github.com/clungzta/rsync_ros.git
-      version: master
-    source:
-      type: git
-      url: https://github.com/clungzta/rsync_ros.git
-      version: master
-    status: maintained
-  rtabmap:
-    doc:
-      type: git
-      url: https://github.com/introlab/rtabmap.git
-      version: jade-devel
-    release:
-      tags:
-        release: release/jade/{package}/{version}
-      url: https://github.com/introlab/rtabmap-release.git
-      version: 0.11.7-0
-    source:
-      type: git
-      url: https://github.com/introlab/rtabmap.git
-      version: jade-devel
-    status: maintained
-  rtabmap_ros:
-    doc:
-      type: git
-      url: https://github.com/introlab/rtabmap_ros.git
-      version: jade-devel
-    release:
-      tags:
-        release: release/jade/{package}/{version}
-      url: https://github.com/introlab/rtabmap_ros-release.git
-      version: 0.11.7-1
-    source:
-      type: git
-      url: https://github.com/introlab/rtabmap_ros.git
-      version: jade-devel
-    status: maintained
-  rtctree:
-    release:
-      tags:
-        release: release/jade/{package}/{version}
-      url: https://github.com/tork-a/rtctree-release.git
-      version: 3.0.1-0
-  rtmros_common:
-    release:
-      packages:
-      - hrpsys_ros_bridge
-      - hrpsys_tools
-      - openrtm_ros_bridge
-      - openrtm_tools
-      - rosnode_rtc
-      - rtmbuild
-      - rtmros_common
-      tags:
-        release: release/jade/{package}/{version}
-      url: https://github.com/tork-a/rtmros_common-release.git
-      version: 1.3.2-0
-    status: developed
-  rtshell:
-    release:
-      tags:
-        release: release/jade/{package}/{version}
-      url: https://github.com/tork-a/rtshell-release.git
-      version: 3.0.1-2
-    status: developed
-  rtsprofile:
-    release:
-      tags:
-        release: release/jade/{package}/{version}
-      url: https://github.com/tork-a/rtsprofile-release.git
-      version: 2.0.0-0
-  rtt:
-    doc:
-      type: git
-      url: https://github.com/orocos-toolchain/rtt.git
-      version: toolchain-2.8
-    release:
-      tags:
-        release: release/jade/{package}/{version}
-      url: https://github.com/orocos-gbp/rtt-release.git
-      version: 2.8.2-0
-    source:
-      type: git
-      url: https://github.com/orocos-toolchain/rtt.git
-      version: toolchain-2.8
-    status: maintained
-  rtt_geometry:
-    doc:
-      type: git
-      url: https://github.com/orocos/rtt_geometry.git
-      version: jade-devel
-    release:
-      packages:
-      - eigen_typekit
-      - kdl_typekit
-      - rtt_geometry
-      tags:
-        release: release/jade/{package}/{version}
-      url: https://github.com/orocos-gbp/rtt_geometry-release.git
-      version: 2.8.1-0
-    source:
-      type: git
-      url: https://github.com/orocos/rtt_geometry.git
-      version: jade-devel
-    status: maintained
-  rtt_ros_integration:
-    doc:
-      type: git
-      url: https://github.com/orocos/rtt_ros_integration.git
-      version: jade-devel
-    release:
-      packages:
-      - rtt_actionlib
-      - rtt_actionlib_msgs
-      - rtt_common_msgs
-      - rtt_diagnostic_msgs
-      - rtt_dynamic_reconfigure
-      - rtt_geometry_msgs
-      - rtt_kdl_conversions
-      - rtt_nav_msgs
-      - rtt_ros
-      - rtt_ros_comm
-      - rtt_ros_integration
-      - rtt_ros_msgs
-      - rtt_rosclock
-      - rtt_roscomm
-      - rtt_rosdeployment
-      - rtt_rosgraph_msgs
-      - rtt_rosnode
-      - rtt_rospack
-      - rtt_rosparam
-      - rtt_sensor_msgs
-      - rtt_shape_msgs
-      - rtt_std_msgs
-      - rtt_std_srvs
-      - rtt_stereo_msgs
-      - rtt_tf
-      - rtt_trajectory_msgs
-      - rtt_visualization_msgs
-      tags:
-        release: release/jade/{package}/{version}
-      url: https://github.com/orocos-gbp/rtt_ros_integration-release.git
-      version: 2.8.2-0
-    source:
-      type: git
-      url: https://github.com/orocos/rtt_ros_integration.git
-      version: jade-devel
-    status: maintained
-  rviz:
-    doc:
-      type: git
-      url: https://github.com/ros-visualization/rviz.git
-      version: indigo-devel
-    release:
-      tags:
-        release: release/jade/{package}/{version}
-      url: https://github.com/ros-gbp/rviz-release.git
-      version: 1.11.14-0
-    source:
-      type: git
-      url: https://github.com/ros-visualization/rviz.git
-      version: indigo-devel
-    status: maintained
-  rviz_visual_tools:
-    doc:
-      type: git
-      url: https://github.com/davetcoleman/rviz_visual_tools.git
-      version: jade-devel
-    release:
-      tags:
-        release: release/jade/{package}/{version}
-      url: https://github.com/davetcoleman/rviz_visual_tools-release.git
-      version: 2.2.0-0
-    source:
-      type: git
-      url: https://github.com/davetcoleman/rviz_visual_tools.git
-      version: jade-devel
-    status: developed
-  rwt_config_generator:
-    doc:
-      type: git
-      url: https://github.com/DLu/rwt_config_generator.git
-      version: master
-    release:
-      tags:
-        release: release/jade/{package}/{version}
-      url: https://github.com/wu-robotics/rwt_config_generator-release.git
-      version: 0.0.2-0
-    source:
-      type: git
-      url: https://github.com/DLu/rwt_config_generator.git
-      version: master
-    status: maintained
-  rwt_ros:
-    doc:
-      type: git
-      url: https://github.com/tork-a/rwt_ros.git
-      version: hydro-devel
-    status: developed
-  sbpl:
-    release:
-      tags:
-        release: release/jade/{package}/{version}
-      url: https://github.com/ros-gbp/sbpl-release.git
-      version: 1.2.0-3
-    status: maintained
-  scan_tools:
-    doc:
-      type: git
-      url: https://github.com/ccny-ros-pkg/scan_tools.git
-      version: indigo
-    release:
-      packages:
-      - laser_ortho_projector
-      - laser_scan_matcher
-      - laser_scan_sparsifier
-      - laser_scan_splitter
-      - ncd_parser
-      - polar_scan_matcher
-      - scan_to_cloud_converter
-      - scan_tools
-      tags:
-        release: release/jade/{package}/{version}
-      url: https://github.com/tork-a/scan_tools-release.git
-      version: 0.3.1-0
-    source:
-      type: git
-      url: https://github.com/ccny-ros-pkg/scan_tools.git
-      version: indigo
-    status: maintained
-  schunk_canopen_driver:
-    doc:
-      type: git
-      url: https://github.com/fzi-forschungszentrum-informatik/schunk_canopen_driver.git
-      version: master
-    release:
-      tags:
-        release: release/jade/{package}/{version}
-      url: https://github.com/fzi-forschungszentrum-informatik/schunk_canopen_driver-release.git
-      version: 1.0.6-0
-    source:
-      type: git
-      url: https://github.com/fzi-forschungszentrum-informatik/schunk_canopen_driver.git
-      version: master
-    status: maintained
-  schunk_grippers:
-    doc:
-      type: git
-      url: https://github.com/SmartRoboticSystems/schunk_grippers.git
-      version: master
-    release:
-      packages:
-      - schunk_ezn64
-      - schunk_grippers
-      - schunk_pg70
-      tags:
-        release: release/jade/{package}/{version}
-      url: https://github.com/SmartRoboticSystems/schunk_grippers-release.git
-      version: 1.3.6-0
-    source:
-      type: git
-      url: https://github.com/SmartRoboticSystems/schunk_grippers.git
-      version: master
-    status: maintained
-  screen_grab:
-    doc:
-      type: git
-      url: https://github.com/lucasw/screen_grab.git
-      version: 0.0.2
-    release:
-      tags:
-        release: release/jade/{package}/{version}
-      url: https://github.com/lucasw/screen_grab-release.git
-      version: 0.0.2-0
-    source:
-      type: git
-      url: https://github.com/lucasw/screen_grab.git
-      version: master
-    status: developed
-  serial:
-    doc:
-      type: git
-      url: https://github.com/wjwwood/serial.git
-      version: master
-    release:
-      tags:
-        release: release/jade/{package}/{version}
-      url: https://github.com/wjwwood/serial-release.git
-      version: 1.2.1-0
-    source:
-      type: git
-      url: https://github.com/wjwwood/serial.git
-      version: master
-    status: maintained
-  shape_tools:
-    doc:
-      type: git
-      url: https://github.com/ros-planning/shape_tools.git
-      version: master
-    release:
-      tags:
-        release: release/jade/{package}/{version}
-      url: https://github.com/ros-gbp/shape_tools-release.git
-      version: 0.2.1-0
-    source:
-      type: git
-      url: https://github.com/ros-planning/shape_tools.git
-      version: master
-    status: maintained
-  sick_tim:
-    doc:
-      type: git
-      url: https://github.com/uos/sick_tim.git
-      version: jade
-    release:
-      tags:
-        release: release/jade/{package}/{version}
-      url: https://github.com/uos-gbp/sick_tim-release.git
-      version: 0.0.8-0
-    source:
-      type: git
-      url: https://github.com/uos/sick_tim.git
-      version: jade
-    status: developed
-  sicktoolbox:
-    release:
-      tags:
-        release: release/jade/{package}/{version}
-      url: https://github.com/ros-gbp/sicktoolbox-release.git
-      version: 1.0.103-0
-  sicktoolbox_wrapper:
-    release:
-      tags:
-        release: release/jade/{package}/{version}
-      url: https://github.com/ros-gbp/sicktoolbox_wrapper-release.git
-      version: 2.5.3-0
-    status: maintained
-  slam_gmapping:
-    doc:
-      type: git
-      url: https://github.com/ros-perception/slam_gmapping.git
-      version: hydro-devel
-    release:
-      packages:
-      - gmapping
-      - slam_gmapping
-      tags:
-        release: release/jade/{package}/{version}
-      url: https://github.com/ros-gbp/slam_gmapping-release.git
-      version: 1.3.8-0
-    source:
-      type: git
-      url: https://github.com/ros-perception/slam_gmapping.git
-      version: hydro-devel
-    status: developed
-  smart_battery_msgs:
-    doc:
-      type: git
-      url: https://github.com/ros-drivers/smart_battery_msgs.git
-      version: master
-    release:
-      tags:
-        release: release/jade/{package}/{version}
-      url: https://github.com/ros-gbp/smart_battery_msgs-release.git
-      version: 0.1.0-0
-    source:
-      type: git
-      url: https://github.com/ros-drivers/smart_battery_msgs.git
-      version: master
-    status: maintained
-  sophus:
-    release:
-      tags:
-        release: release/jade/{package}/{version}
-      url: https://github.com/yujinrobot-release/sophus-release.git
-      version: 0.9.0-1
-    source:
-      type: git
-      url: https://github.com/stonier/sophus.git
-      version: jade
-    status: maintained
-  spatial_temporal_learning:
-    doc:
-      type: git
-      url: https://github.com/GT-RAIL/spatial_temporal_learning.git
-      version: master
-    release:
-      packages:
-      - spatial_temporal_learning
-      - world_item_observer
-      - world_item_search
-      - worldlib
-      tags:
-        release: release/jade/{package}/{version}
-      url: https://github.com/gt-rail-release/spatial_temporal_learning-release.git
-      version: 0.0.2-0
-    source:
-      type: git
-      url: https://github.com/GT-RAIL/spatial_temporal_learning.git
-      version: develop
-    status: developed
-  srdfdom:
-    doc:
-      type: git
-      url: https://github.com/ros-planning/srdfdom.git
-      version: indigo-devel
-    release:
-      tags:
-        release: release/jade/{package}/{version}
-      url: https://github.com/ros-gbp/srdfdom-release.git
-      version: 0.2.7-0
-    source:
-      type: git
-      url: https://github.com/ros-planning/srdfdom.git
-      version: indigo-devel
-    status: maintained
-  stage:
-    release:
-      tags:
-        release: release/jade/{package}/{version}
-      url: https://github.com/ros-gbp/stage-release.git
-      version: 4.1.1-6
-    source:
-      type: git
-      url: https://github.com/rtv/Stage.git
-      version: master
-    status: maintained
-  stage_ros:
-    doc:
-      type: git
-      url: https://github.com/ros-simulation/stage_ros.git
-      version: master
-    release:
-      tags:
-        release: release/jade/{package}/{version}
-      url: https://github.com/ros-gbp/stage_ros-release.git
-      version: 1.7.5-0
-    source:
-      type: git
-      url: https://github.com/ros-simulation/stage_ros.git
-      version: master
-    status: maintained
-  std_msgs:
-    doc:
-      type: git
-      url: https://github.com/ros/std_msgs.git
-      version: groovy-devel
-    release:
-      tags:
-        release: release/jade/{package}/{version}
-      url: https://github.com/ros-gbp/std_msgs-release.git
-      version: 0.5.10-0
-    source:
-      type: git
-      url: https://github.com/ros/std_msgs.git
-      version: groovy-devel
-    status: maintained
-  stereo_slam:
-    doc:
-      type: git
-      url: https://github.com/srv/stereo_slam.git
-      version: indigo
-  teb_local_planner:
-    doc:
-      type: git
-      url: https://github.com/rst-tu-dortmund/teb_local_planner.git
-      version: jade-devel
-    release:
-      tags:
-        release: release/jade/{package}/{version}
-      url: https://github.com/rst-tu-dortmund/teb_local_planner-release.git
-      version: 0.5.1-0
-    source:
-      type: git
-      url: https://github.com/rst-tu-dortmund/teb_local_planner.git
-      version: jade-devel
-    status: developed
-  teb_local_planner_tutorials:
-    doc:
-      type: git
-      url: https://github.com/rst-tu-dortmund/teb_local_planner_tutorials.git
-      version: jade-devel
-    release:
-      tags:
-        release: release/jade/{package}/{version}
-      url: https://github.com/rst-tu-dortmund/teb_local_planner_tutorials-release.git
-      version: 0.0.2-0
-    source:
-      type: git
-      url: https://github.com/rst-tu-dortmund/teb_local_planner_tutorials.git
-      version: jade-devel
-    status: maintained
-  teleop_tools:
-    doc:
-      type: git
-      url: https://github.com/ros-teleop/teleop_tools.git
-      version: indigo-devel
-    release:
-      packages:
-      - joy_teleop
-      - key_teleop
-      - mouse_teleop
-      - teleop_tools
-      - teleop_tools_msgs
-      tags:
-        release: release/jade/{package}/{version}
-      url: https://github.com/ros-gbp/teleop_tools-release.git
-      version: 0.2.2-0
-    source:
-      type: git
-      url: https://github.com/ros-teleop/teleop_tools.git
-      version: indigo-devel
-    status: maintained
-  teleop_twist_joy:
-    doc:
-      type: git
-      url: https://github.com/ros-teleop/teleop_twist_joy.git
-      version: indigo-devel
-    release:
-      tags:
-        release: release/jade/{package}/{version}
-      url: https://github.com/ros-teleop/teleop_twist_joy-release.git
-      version: 0.1.1-0
-    source:
-      type: git
-      url: https://github.com/ros-teleop/teleop_twist_joy.git
-      version: indigo-devel
-    status: maintained
-  teleop_twist_keyboard:
-    doc:
-      type: git
-      url: https://github.com/ros-teleop/teleop_twist_keyboard.git
-      version: master
-    release:
-      tags:
-        release: release/jade/{package}/{version}
-      url: https://github.com/ros-gbp/teleop_twist_keyboard-release.git
-      version: 0.6.0-0
-    source:
-      type: git
-      url: https://github.com/ros-teleop/teleop_twist_keyboard.git
-      version: master
-    status: maintained
-  tf2_web_republisher:
-    doc:
-      type: git
-      url: https://github.com/RobotWebTools/tf2_web_republisher.git
-      version: master
-    release:
-      tags:
-        release: release/jade/{package}/{version}
-      url: https://github.com/RobotWebTools-release/tf2_web_republisher-release.git
-      version: 0.3.0-0
-    source:
-      type: git
-      url: https://github.com/RobotWebTools/tf2_web_republisher.git
-      version: develop
-    status: maintained
-  tf_keyboard_cal:
-    doc:
-      type: git
-      url: https://github.com/davetcoleman/tf_keyboard_cal.git
-      version: jade-devel
-    release:
-      tags:
-        release: release/jade/{package}/{version}
-      url: https://github.com/davetcoleman/tf_keyboard_cal-release.git
-      version: 0.1.0-0
-    source:
-      type: git
-      url: https://github.com/davetcoleman/tf_keyboard_cal.git
-      version: jade-devel
-    status: developed
-  tiny_slam:
-    doc:
-      type: git
-      url: https://github.com/OSLL/tiny-slam-ros-cpp.git
-      version: master
-  topic_proxy:
-    doc:
-      type: git
-      url: https://github.com/tu-darmstadt-ros-pkg/topic_proxy.git
-      version: master
-  trac_ik:
-    doc:
-      type: git
-      url: https://bitbucket.org/traclabs/trac_ik.git
-      version: master
-    release:
-      packages:
-      - trac_ik
-      - trac_ik_examples
-      - trac_ik_kinematics_plugin
-      - trac_ik_lib
-      tags:
-        release: release/jade/{package}/{version}
-      url: https://github.com/traclabs/trac_ik-release.git
-      version: 1.4.3-0
-    source:
-      type: git
-      url: https://bitbucket.org/traclabs/trac_ik.git
-      version: master
-    status: developed
-  twist_mux:
-    doc:
-      type: git
-      url: https://github.com/ros-teleop/twist_mux.git
-      version: jade-devel
-    release:
-      tags:
-        release: release/jade/{package}/{version}
-      url: https://github.com/ros-gbp/twist_mux-release.git
-      version: 2.0.0-0
-    source:
-      type: git
-      url: https://github.com/ros-teleop/twist_mux.git
-      version: jade-devel
-    status: maintained
-  twist_mux_msgs:
-    doc:
-      type: git
-      url: https://github.com/ros-teleop/twist_mux_msgs.git
-      version: jade-devel
-    release:
-      tags:
-        release: release/jade/{package}/{version}
-      url: https://github.com/ros-gbp/twist_mux_msgs-release.git
-      version: 1.0.0-0
-    source:
-      type: git
-      url: https://github.com/ros-teleop/twist_mux_msgs.git
-      version: jade-devel
-    status: maintained
-  uavc_v4lctl:
-    doc:
-      type: git
-      url: https://github.com/meuchel/uavc_v4lctl.git
-      version: 1.0.3
-    release:
-      tags:
-        release: release/jade/{package}/{version}
-      url: https://github.com/meuchel/uavc_v4lctl-release.git
-      version: 1.0.3-1
-    source:
-      type: git
-      url: https://github.com/meuchel/uavc_v4lctl.git
-      version: master
-    status: maintained
-  ublox:
-    doc:
-      type: git
-      url: https://github.com/tu-darmstadt-ros-pkg/ublox.git
-      version: catkin
-  ueye:
-    doc:
-      type: hg
-      url: https://bitbucket.org/kmhallen/ueye
-      version: default
-    release:
-      tags:
-        release: release/jade/{package}/{version}
-      url: https://github.com/kmhallen/ueye-release.git
-      version: 0.0.10-0
-    source:
-      type: hg
-      url: https://bitbucket.org/kmhallen/ueye
-      version: default
-    status: maintained
-  ueye_cam:
-    doc:
-      type: git
-      url: https://github.com/anqixu/ueye_cam.git
-      version: master
-    release:
-      tags:
-        release: release/jade/{package}/{version}
-      url: https://github.com/anqixu/ueye_cam-release.git
-      version: 1.0.14-0
-    source:
-      type: git
-      url: https://github.com/anqixu/ueye_cam.git
-      version: master
-    status: maintained
-  um6:
-    doc:
-      type: git
-      url: https://github.com/ros-drivers/um6.git
-      version: indigo-devel
-    release:
-      tags:
-        release: release/jade/{package}/{version}
-      url: https://github.com/ros-drivers-gbp/um6-release.git
-      version: 1.1.2-0
-    source:
-      type: git
-      url: https://github.com/ros-drivers/um6.git
-      version: indigo-devel
-    status: maintained
-  underwater_simulation:
-    release:
-      packages:
-      - underwater_sensor_msgs
-      - underwater_vehicle_dynamics
-      - uwsim
-      tags:
-        release: release/jade/{package}/{version}
-      url: https://github.com/uji-ros-pkg/underwater_simulation-release.git
-      version: 1.4.1-0
-    status: maintained
-  unique_identifier:
-    doc:
-      type: git
-      url: https://github.com/ros-geographic-info/unique_identifier.git
-      version: master
-    release:
-      packages:
-      - unique_id
-      - unique_identifier
-      - uuid_msgs
-      tags:
-        release: release/jade/{package}/{version}
-      url: https://github.com/ros-geographic-info/unique_identifier-release.git
-      version: 1.0.5-0
-    source:
-      type: git
-      url: https://github.com/ros-geographic-info/unique_identifier.git
-      version: master
-    status: maintained
-  urdf_tutorial:
-    doc:
-      type: git
-      url: https://github.com/ros/urdf_tutorial.git
-      version: master
-    release:
-      tags:
-        release: release/jade/{package}/{version}
-      url: https://github.com/ros-gbp/urdf_tutorial-release.git
-      version: 0.2.4-0
-    source:
-      type: git
-      url: https://github.com/ros/urdf_tutorial.git
-      version: master
-    status: maintained
-  urdfdom_py:
-    doc:
-      type: git
-      url: https://github.com/ros/urdf_parser_py.git
-      version: 0.3.1
-    release:
-      tags:
-        release: release/jade/{package}/{version}
-      url: https://github.com/ros-gbp/urdfdom_py-release.git
-      version: 0.3.1-0
-    source:
-      type: git
-      url: https://github.com/ros/urdf_parser_py.git
-      version: indigo-devel
-    status: maintained
-  urg_c:
-    release:
-      tags:
-        release: release/jade/{package}/{version}
-      url: https://github.com/ros-gbp/urg_c-release.git
-      version: 1.0.404-0
-    status: maintained
-  urg_node:
-    release:
-      tags:
-        release: release/jade/{package}/{version}
-      url: https://github.com/ros-gbp/urg_node-release.git
-      version: 0.1.9-0
-    status: maintained
-  usb_cam:
-    doc:
-      type: git
-      url: https://github.com/bosch-ros-pkg/usb_cam.git
-      version: master
-    release:
-      tags:
-        release: release/jade/{package}/{version}
-      url: https://github.com/bosch-ros-pkg-release/usb_cam-release.git
-      version: 0.3.4-0
-    source:
-      type: git
-      url: https://github.com/bosch-ros-pkg/usb_cam.git
-      version: develop
-    status: maintained
-  uwsim_bullet:
-    release:
-      tags:
-        release: release/jade/{package}/{version}
-      url: https://github.com/uji-ros-pkg/uwsim_bullet-release.git
-      version: 2.82.1-0
-    status: maintained
-  uwsim_osgbullet:
-    release:
-      tags:
-        release: release/jade/{package}/{version}
-      url: https://github.com/uji-ros-pkg/uwsim_osgbullet-release.git
-      version: 3.0.1-1
-    status: maintained
-  uwsim_osgocean:
-    release:
-      tags:
-        release: release/jade/{package}/{version}
-      url: https://github.com/uji-ros-pkg/uwsim_osgocean-release.git
-      version: 1.0.3-0
-    status: maintained
-  uwsim_osgworks:
-    release:
-      tags:
-        release: release/jade/{package}/{version}
-      url: https://github.com/uji-ros-pkg/uwsim_osgworks-release.git
-      version: 3.0.3-2
-    status: maintained
-  velodyne_simulator:
-    doc:
-      type: git
-      url: https://bitbucket.org/DataspeedInc/velodyne_simulator.git
-      version: master
-    release:
-      packages:
-      - velodyne_description
-      - velodyne_gazebo_plugins
-      - velodyne_simulator
-      tags:
-        release: release/jade/{package}/{version}
-      url: https://github.com/DataspeedInc-release/velodyne_simulator-release.git
-      version: 1.0.2-0
-    source:
-      type: git
-      url: https://bitbucket.org/DataspeedInc/velodyne_simulator.git
-      version: master
-    status: maintained
-  vicon_bridge:
-    doc:
-      type: git
-      url: https://github.com/ethz-asl/vicon_bridge.git
-      version: master
-  video_stream_opencv:
-    doc:
-      type: git
-      url: https://github.com/ros-drivers/video_stream_opencv.git
-      version: master
-    source:
-      type: git
-      url: https://github.com/ros-drivers/video_stream_opencv.git
-      version: master
-    status: maintained
-  vision_opencv:
-    doc:
-      type: git
-      url: https://github.com/ros-perception/vision_opencv.git
-      version: indigo
-    release:
-      packages:
-      - cv_bridge
-      - image_geometry
-      - vision_opencv
-      tags:
-        release: release/jade/{package}/{version}
-      url: https://github.com/ros-gbp/vision_opencv-release.git
-      version: 1.11.12-0
-    source:
-      type: git
-      url: https://github.com/ros-perception/vision_opencv.git
-      version: indigo
-    status: maintained
-  vision_visp:
-    doc:
-      type: git
-      url: https://github.com/lagadic/vision_visp.git
-      version: jade
-    release:
-      packages:
-      - vision_visp
-      - visp_auto_tracker
-      - visp_bridge
-      - visp_camera_calibration
-      - visp_hand2eye_calibration
-      - visp_tracker
-      tags:
-        release: release/jade/{package}/{version}
-      url: https://github.com/lagadic/vision_visp-release.git
-      version: 0.9.1-0
-    source:
-      type: git
-      url: https://github.com/lagadic/vision_visp.git
-      version: jade-devel
-    status: maintained
-  visp:
-    release:
-      tags:
-        release: release/jade/{package}/{version}
-      url: https://github.com/lagadic/visp-release.git
-      version: 3.0.0-4
-    status: maintained
-  visp_ros:
-    doc:
-      type: git
-      url: https://github.com/lagadic/visp_ros.git
-      version: master
-  visualization_osg:
-    release:
-      packages:
-      - osg_interactive_markers
-      - osg_markers
-      - osg_utils
-      - visualization_osg
-      tags:
-        release: release/jade/{package}/{version}
-      url: https://github.com/uji-ros-pkg/visualization_osg-release.git
-      version: 1.0.2-0
-    status: maintained
-  visualization_rwt:
-    doc:
-      type: git
-      url: https://github.com/tork-a/visualization_rwt.git
-      version: hydro-devel
-    status: developed
-  visualization_tutorials:
-    doc:
-      type: git
-      url: https://github.com/ros-visualization/visualization_tutorials.git
-      version: indigo-devel
-    release:
-      packages:
-      - interactive_marker_tutorials
-      - librviz_tutorial
-      - rviz_plugin_tutorials
-      - rviz_python_tutorial
-      - visualization_marker_tutorials
-      - visualization_tutorials
-      tags:
-        release: release/jade/{package}/{version}
-      url: https://github.com/ros-gbp/visualization_tutorials-release.git
-      version: 0.9.2-0
-    source:
-      type: git
-      url: https://github.com/ros-visualization/visualization_tutorials.git
-      version: indigo-devel
-    status: maintained
-  volksbot_driver:
-    doc:
-      type: git
-      url: https://github.com/uos/volksbot_driver.git
-      version: jade
-    source:
-      type: git
-      url: https://github.com/uos/volksbot_driver.git
-      version: jade
-  vrep_ros_bridge:
-    doc:
-      type: git
-      url: https://github.com/lagadic/vrep_ros_bridge.git
-      version: master
-  vrpn:
-    doc:
-      type: git
-      url: https://github.com/vrpn/vrpn.git
-      version: master
->>>>>>> 93de23fb
     release:
       tags:
         release: release/jade/{package}/{version}
@@ -6142,85 +25,8 @@
       version: 1.0.0-1
     source:
       type: git
-<<<<<<< HEAD
       url: https://github.com/zurich-eye/cmake_external_project_catkin.git
-=======
-      url: https://github.com/clearpathrobotics/vrpn_client_ros.git
-      version: indigo-devel
-    status: maintained
-  warehouse_ros:
-    doc:
-      type: git
-      url: https://github.com/ros-planning/warehouse_ros.git
-      version: jade-devel
-    release:
-      tags:
-        release: release/jade/{package}/{version}
-      url: https://github.com/ros-gbp/warehouse_ros-release.git
-      version: 0.9.0-0
-    source:
-      type: git
-      url: https://github.com/ros-planning/warehouse_ros.git
-      version: jade-devel
-    status: maintained
-  web_video_server:
-    doc:
-      type: git
-      url: https://github.com/RobotWebTools/web_video_server.git
->>>>>>> 93de23fb
       version: master
     status: maintained
-<<<<<<< HEAD
-=======
-  wu_ros_tools:
-    doc:
-      type: git
-      url: https://github.com/DLu/wu_ros_tools.git
-      version: hydro
-    release:
-      packages:
-      - catkinize_this
-      - easy_markers
-      - joy_listener
-      - kalman_filter
-      - manifest_cleaner
-      - rosbaglive
-      - roswiki_node
-      - wu_ros_tools
-      tags:
-        release: release/jade/{package}/{version}
-      url: https://github.com/wu-robotics/wu_ros_tools.git
-      version: 0.2.4-0
-    source:
-      type: git
-      url: https://github.com/DLu/wu_ros_tools.git
-      version: hydro
-    status: maintained
-  xacro:
-    doc:
-      type: git
-      url: https://github.com/ros/xacro.git
-      version: jade-devel
-    release:
-      tags:
-        release: release/jade/{package}/{version}
-      url: https://github.com/ros-gbp/xacro-release.git
-      version: 1.10.7-0
-    source:
-      type: git
-      url: https://github.com/ros/xacro.git
-      version: jade-devel
-    status: developed
-  youbot_driver:
-    release:
-      tags:
-        release: release/jade/{package}/{version}
-      url: https://github.com/youbot-release/youbot_driver-release.git
-      version: 1.1.0-0
-    source:
-      type: git
-      url: https://github.com/youbot/youbot_driver.git
-      version: hydro-devel
->>>>>>> 93de23fb
 type: distribution
 version: 2