--- conflicted
+++ resolved
@@ -1,4 +1,4 @@
-- url: git://github.com/ahornung/octomap.git
+ url: git://github.com/ahornung/octomap.git
   target: all
 - url: git://github.com/wg-debs/catkin.git
   target: all
@@ -30,13 +30,7 @@
   target: all
 - url: git://github.com/wg-debs/rospack.git
   target: all
-<<<<<<< HEAD
 - url: git://github.com/wg-debs/ros_comm.git
   target: all
-
-
-
-=======
 - url: git://github.com/wg-debs/std_msgs.git
   target: all
->>>>>>> 8e8db661
