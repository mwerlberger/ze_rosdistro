--- conflicted
+++ resolved
@@ -135,13 +135,10 @@
     type: git
     url: https://github.com/OTL/cv_camera.git
     version: master
-<<<<<<< HEAD
-=======
   decision_making:
     type: git
     url: https://github.com/cogniteam/decision_making.git
     version: master
->>>>>>> 077b7243
   declination:
     type: git
     url: https://github.com/clearpathrobotics/declination.git
@@ -422,13 +419,10 @@
     type: git
     url: https://github.com/maxipesfix/iwaki-ros-pkg.git
     version: master
-<<<<<<< HEAD
-=======
   joy_teleop:
     type: git
     url: https://github.com/pal-robotics/joy_teleop.git
     version: hydro-devel
->>>>>>> 077b7243
   kinect_aux:
     type: git
     url: https://github.com/muhrix/kinect_aux.git
@@ -686,13 +680,10 @@
     type: git
     url: https://github.com/ccny-ros-pkg/phidgets_drivers.git
     version: hydro
-<<<<<<< HEAD
-=======
   play_motion:
     type: git
     url: https://github.com/pal-robotics/play_motion.git
     version: hydro-devel
->>>>>>> 077b7243
   pluginlib:
     type: git
     url: https://github.com/ros/pluginlib.git
@@ -961,31 +952,13 @@
     type: svn
     url: https://rtm-ros-robotics.googlecode.com/svn/trunk/openrtm_common/rtshell_core
     version: HEAD
-<<<<<<< HEAD
-  rtt_common_msgs:
-    type: git
-    url: https://github.com/orocos-toolchain/rtt_common_msgs.git
-    version: hydro-devel
   rtt_geometry:
     type: git
-    url: https://github.com/orocos-toolchain/rtt_geometry.git
-    version: hydro-devel
-  rtt_ros_comm:
-    type: git
-    url: https://github.com/orocos-toolchain/rtt_ros_comm.git
+    url: https://github.com/orocos/rtt_geometry.git
     version: hydro-devel
   rtt_ros_integration:
     type: git
-    url: https://github.com/orocos-toolchain/rtt_ros_integration.git
-=======
-  rtt_geometry:
-    type: git
-    url: https://github.com/orocos/rtt_geometry.git
-    version: hydro-devel
-  rtt_ros_integration:
-    type: git
     url: https://github.com/orocos/rtt_ros_integration.git
->>>>>>> 077b7243
     version: hydro-devel
   rviz:
     type: git
