%YAML 1.1
# ROS doc file
# see REP 137: http://ros.org/reps/rep-0137.html
---
repositories:
  ackermann_msgs:
    type: git
    url: https://github.com/jack-oquin/ackermann_msgs.git
    version: master
  ackermann_teleop:
    type: git
    url: https://github.com/jack-oquin/ackermann_teleop.git
    version: master
  actionlib:
    type: git
    url: https://github.com/ros/actionlib.git
    version: hydro-devel
  android_apps:
    type: git
    url: https://github.com/ros-java/android_apps.git
    version: hydro-devel
  android_core:
    type: git
    url: https://github.com/rosjava/android_core.git
    version: hydro-devel
  android_extras:
    type: git
    url: https://github.com/ros-java/android_extras.git
    version: hydro-devel
  android_remocons:
    type: git
    url: https://github.com/ros-java/android_remocons.git
    version: hydro-devel
  arbotix:
    type: git
    url: https://github.com/vanadiumlabs/arbotix_ros.git
    version: hydro-devel
  audio_common:
    type: git
    url: https://github.com/ros-drivers/audio_common.git
    version: hydro-devel
  axis_camera:
    type: git
    url: https://github.com/clearpathrobotics/axis_camera.git
    version: master
  bfl:
    type: git
    url: https://github.com/ros-gbp/bfl-release
    version: upstream
  camera1394:
    type: git
    url: https://github.com/ros-drivers/camera1394.git
    version: master
  camera_info_manager_py:
    type: git
    url: https://github.com/jack-oquin/camera_info_manager_py.git
    version: master
  catkin:
    type: git
    url: https://github.com/ros/catkin.git
    version: groovy-devel
  class_loader:
    type: git
    url: https://github.com/ros/class_loader.git
    version: hydro-devel
  common_msgs:
    type: git
    url: https://github.com/ros/common_msgs.git
    version: groovy-devel
  control_toolbox:
    type: git
    url: https://github.com/ros-controls/control_toolbox.git
    version: hydro-devel
  ecl_core:
    type: git
    url: https://github.com/stonier/ecl_core.git
    version: hydro-devel
  ecl_lite:
    type: git
    url: https://github.com/stonier/ecl_lite.git
    version: hydro-devel
  ecl_manipulation:
    type: git
    url: https://github.com/stonier/ecl_manipulation.git
    version: hydro-devel
  ecl_navigation:
    type: git
    url: https://github.com/stonier/ecl_navigation.git
    version: hydro-devel
  ecl_tools:
    type: git
    url: https://github.com/stonier/ecl_tools.git
    version: hydro-devel
  freenect_stack:
    type: git
    url: https://github.com/ros-drivers/freenect_stack.git
    version: master
  gazebo_ros_pkgs:
    type: git
    url: https://github.com/osrf/gazebo_ros_pkgs
    version: hydro-devel
  gencpp:
    type: git
    url: https://github.com/ros/gencpp.git
    version: groovy-devel
  genlisp:
    type: git
    url: https://github.com/ros/genlisp.git
    version: groovy-devel
  genmsg:
    type: git
    url: https://github.com/ros/genmsg.git
    version: groovy-devel
  genpy:
    type: git
    url: https://github.com/ros/genpy.git
    version: groovy-devel
  geographic_info:
    type: git
    url: https://github.com/ros-geographic-info/geographic_info.git
    version: master
  gscam:
    type: git
    url: https://github.com/ros-drivers/gscam.git
    version: master
  iwaki:
    type: git
    url: https://github.com/maxipesfix/iwaki-ros-pkg.git
    version: master
  map_msgs:
    type: git
    url: https://github.com/ethz-asl/map_msgs.git
    version: master
  maxwell:
    type: git
    url: https://github.com/mikeferguson/maxwell.git
    version: sixdof
  message_generation:
    type: git
    url: https://github.com/ros/message_generation.git
    version: groovy-devel
  message_runtime:
    type: git
    url: https://github.com/ros/message_runtime.git
    version: groovy-devel
  neato_robot:
    type: git
    url: https://github.com/mikeferguson/neato_robot.git
    version: hydro-devel
  nmea_gps_driver:
    type: git
    url: https://github.com/ros-drivers/nmea_gps_driver.git
    version: hydro-devel
  nodelet_core:
    type: git
    url: https://github.com/ros/nodelet_core.git
    version: groovy-devel
  octomap_msgs:
    type: git
    url: https://github.com/OctoMap/octomap_msgs.git
    version: hydro-devel
  octomap_ros:
    type: git
    url: https://github.com/OctoMap/octomap_ros.git
    version: hydro-devel
  pluginlib:
    type: git
    url: https://github.com/ros/pluginlib.git
    version: groovy-devel
  pr2_common:
    type: git
    url: https://github.com/PR2/pr2_common.git
    version: hydro-devel
  pr2_mechanism_msgs:
    type: git
    url: https://github.com/PR2/pr2_mechanism_msgs.git
    version: master
  pr2_navigation:
    type: git
    url: https://github.com/ros-planning/pr2_navigation.git
    version: master
  pr2_power_drivers:
    type: git
    url: https://github.com/PR2/pr2_power_drivers.git
    version: hydro-devel
  python_qt_binding:
    type: git
    url: https://github.com/ros-visualization/python_qt_binding
    version: groovy-devel
  qt_gui_core:
    type: git
    url: https://github.com/ros-visualization/qt_gui_core
    version: groovy-devel
  realtime_tools:
    type: git
    url: https://github.com/ros-controls/realtime_tools.git
    version: hydro-devel
  robot_model:
    type: git
    url: https://github.com/ros/robot_model.git
    version: hydro-devel
  rocon_app_platform:
    type: git
    url: https://github.com/robotics-in-concert/rocon_app_platform.git
    version: hydro-devel
  rocon_concert:
    type: git
    url: https://github.com/robotics-in-concert/rocon_concert.git
    version: hydro-devel
  rocon_msgs:
    type: git
    url: https://github.com/robotics-in-concert/rocon_msgs.git
    version: hydro-devel
  rocon_multimaster:
    type: git
    url: https://github.com/robotics-in-concert/rocon_multimaster.git
    version: hydro-devel
  rocon_rqt_plugins:
    type: git
    url: https://github.com/robotics-in-concert/rocon_rqt_plugins.git
    version: hydro-devel
  rocon_tutorials:
    type: git
    url: https://github.com/robotics-in-concert/rocon_tutorials.git
    version: hydro-devel
  ros:
    type: git
    url: https://github.com/ros/ros.git
    version: hydro-devel
  ros_comm:
    type: git
    url: https://github.com/ros/ros_comm.git
    version: groovy-devel
  ros_control:
    type: git
<<<<<<< HEAD
    url: https://github.com/ros-controls/ros_control
    version: hydro-devel
  ros_controllers:
    type: git
    url: https://github.com/ros-controls/ros_controllers
    version: master
=======
    url: https://github.com/ros-controls/ros_control.git
    version: hydro-devel
  ros_controllers:
    type: git
    url: https://github.com/ros-controls/ros_controllers.git
    version: hydro-devel
>>>>>>> 6199b6ba
  ros_tutorials:
    type: git
    url: https://github.com/ros/ros_tutorials.git
    version: groovy-devel
  rosconsole_bridge:
    type: git
    url: https://github.com/ros/rosconsole_bridge
    version: hydro-devel
  roscpp_core:
    type: git
    url: https://github.com/ros/roscpp_core.git
    version: groovy-devel
  rosjava_core:
    type: git
    url: https://github.com/rosjava/rosjava_core.git
    version: hydro-devel
  rosjava_tools:
    type: git
    url: https://github.com/ros-java/rosjava_tools.git
    version: hydro-devel
  rospack:
    type: git
    url: https://github.com/ros/rospack.git
    version: groovy-devel
  rqt:
    type: git
    url: https://github.com/ros-visualization/rqt
    version: groovy-devel
  rqt_common_plugins:
    type: git
    url: https://github.com/ros-visualization/rqt_common_plugins
    version: groovy-devel
  rqt_pr2_dashboard:
    type: git
    url: https://github.com/ros-visualization/rqt_pr2_dashboard
    version: groovy-devel
  rqt_robot_plugins:
    type: git
    url: https://github.com/ros-visualization/rqt_robot_plugins
    version: groovy-devel
  serial_line:
    type: git
    url: https://github.com/aswinthomas/serial-line
    version: hydro-devel
  shape_tools:
    type: git
    url: https://github.com/ros-planning/shape_tools.git
    version: master
  std_msgs:
    type: git
    url: https://github.com/ros/std_msgs.git
    version: groovy-devel
  udp_multicaster:
    type: git
    url: https://github.com/aswinthomas/udp-multicaster.git
    version: hydro-devel
  unique_identifier:
    type: git
    url: https://github.com/ros-geographic-info/unique_identifier.git
    version: master
  urdf_tutorial:
    type: git
    url: https://github.com/ros/urdf_tutorial.git
    version: master
  velodyne:
    type: git
    url: https://github.com/ros-drivers/velodyne.git
    version: master
  velodyne_height_map:
    type: git
    url: https://github.com/jack-oquin/velodyne_height_map.git
    version: master
  velodyne_utils:
    type: git
    url: https://github.com/jack-oquin/velodyne_utils.git
    version: master
  wifi_ddwrt:
    type: git
    url: https://github.com/ros-drivers/wifi_ddwrt.git
    version: hydro-devel
  xacro:
    type: git
    url: https://github.com/ros/xacro
    version: hydro-devel
  zeroconf_avahi_suite:
    type: git
    url: https://github.com/stonier/zeroconf_avahi_suite.git
    version: hydro-devel
  zeroconf_jmdns_suite:
    type: git
    url: https://github.com/ros-java/zeroconf_jmdns_suite.git
    version: hydro-devel
  zeroconf_msgs:
    type: git
    url: https://github.com/stonier/zeroconf_msgs.git
    version: hydro-devel
type: doc
version: 1<|MERGE_RESOLUTION|>--- conflicted
+++ resolved
@@ -233,21 +233,12 @@
     version: groovy-devel
   ros_control:
     type: git
-<<<<<<< HEAD
-    url: https://github.com/ros-controls/ros_control
+    url: https://github.com/ros-controls/ros_control.git
     version: hydro-devel
   ros_controllers:
     type: git
-    url: https://github.com/ros-controls/ros_controllers
-    version: master
-=======
-    url: https://github.com/ros-controls/ros_control.git
-    version: hydro-devel
-  ros_controllers:
-    type: git
     url: https://github.com/ros-controls/ros_controllers.git
     version: hydro-devel
->>>>>>> 6199b6ba
   ros_tutorials:
     type: git
     url: https://github.com/ros/ros_tutorials.git
